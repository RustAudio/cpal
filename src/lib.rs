--- conflicted
+++ resolved
@@ -220,7 +220,6 @@
 /// one frame contains two samples (left and right channels).
 pub type FrameCount = u32;
 
-<<<<<<< HEAD
 /// The device ID of the audio device, on supported OSs
 /// Currently only supports macOS and Windows (WASAPI)
 #[derive(Clone, Debug, Eq, PartialEq)]
@@ -279,10 +278,7 @@
     }
 }
 
-/// The buffer size controls the latency between your application and the audio hardware.
-=======
 /// The buffer size requests the callback size for audio streams.
->>>>>>> c9d8e2e1
 ///
 /// This controls the approximate size of the audio buffer passed to your callback.
 /// The actual callback size depends on the host/platform implementation and hardware
