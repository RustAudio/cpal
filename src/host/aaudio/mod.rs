--- conflicted
+++ resolved
@@ -10,17 +10,10 @@
 
 use crate::traits::{DeviceTrait, HostTrait, StreamTrait};
 use crate::{
-<<<<<<< HEAD
     BackendSpecificError, BufferSize, BuildStreamError, Data, DefaultStreamConfigError, DeviceId,
     DeviceIdError, DeviceNameError, DevicesError, InputCallbackInfo, InputStreamTimestamp,
     OutputCallbackInfo, OutputStreamTimestamp, PauseStreamError, PlayStreamError, SampleFormat,
-    SampleRate, SizedSample, StreamConfig, StreamError, SupportedBufferSize, SupportedStreamConfig,
-=======
-    BackendSpecificError, BufferSize, BuildStreamError, Data, DefaultStreamConfigError,
-    DeviceNameError, DevicesError, InputCallbackInfo, InputStreamTimestamp, OutputCallbackInfo,
-    OutputStreamTimestamp, PauseStreamError, PlayStreamError, SampleFormat, SampleRate,
-    StreamConfig, StreamError, SupportedBufferSize, SupportedStreamConfig,
->>>>>>> 5c99e6b9
+    SampleRate, StreamConfig, StreamError, SupportedBufferSize, SupportedStreamConfig,
     SupportedStreamConfigRange, SupportedStreamConfigsError,
 };
 
