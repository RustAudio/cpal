--- conflicted
+++ resolved
@@ -11,17 +11,10 @@
 
 use crate::traits::{DeviceTrait, HostTrait, StreamTrait};
 use crate::{
-<<<<<<< HEAD
-    BackendSpecificError, BufferSize, BuildStreamError, Data, DefaultStreamConfigError,
-    DeviceNameError, DevicesError, InputCallbackInfo, InputStreamTimestamp, OutputCallbackInfo,
-    OutputStreamTimestamp, PauseStreamError, PlayStreamError, SampleFormat, SampleRate,
-    StreamConfig, StreamError, SupportedBufferSize, SupportedStreamConfig,
-=======
     BackendSpecificError, BufferSize, BuildStreamError, Data, DefaultStreamConfigError, DeviceId,
     DeviceIdError, DeviceNameError, DevicesError, InputCallbackInfo, InputStreamTimestamp,
     OutputCallbackInfo, OutputStreamTimestamp, PauseStreamError, PlayStreamError, SampleFormat,
     SampleRate, StreamConfig, StreamError, SupportedBufferSize, SupportedStreamConfig,
->>>>>>> d07ccb98
     SupportedStreamConfigRange, SupportedStreamConfigsError,
 };
 
