use js_sys::Float32Array;
use wasm_bindgen::prelude::*;
use wasm_bindgen::JsCast;
use web_sys::AudioContext;

use crate::{
    BufferSize, BuildStreamError, Data, DefaultStreamConfigError, DeviceNameError, DevicesError,
    InputCallbackInfo, OutputCallbackInfo, PauseStreamError, PlayStreamError, SampleFormat,
    SampleRate, StreamConfig, StreamError, SupportedBufferSize, SupportedStreamConfig,
    SupportedStreamConfigRange, SupportedStreamConfigsError,
};
use traits::{DeviceTrait, HostTrait, StreamTrait};

// The emscripten backend currently works by instantiating an `AudioContext` object per `Stream`.
// Creating a stream creates a new `AudioContext`. Destroying a stream destroys it. Creation of a
// `Host` instance initializes the `stdweb` context.

/// The default emscripten host type.
#[derive(Debug)]
pub struct Host;

/// Content is false if the iterator is empty.
pub struct Devices(bool);

#[derive(Clone, Debug, PartialEq, Eq)]
pub struct Device;

#[wasm_bindgen]
#[derive(Clone)]
pub struct Stream {
    audio_ctxt: AudioContext,
}

// Index within the `streams` array of the events loop.
#[derive(Debug, Clone, PartialEq, Eq, Hash)]
pub struct StreamId(usize);

pub type SupportedInputConfigs = ::std::vec::IntoIter<SupportedStreamConfigRange>;
pub type SupportedOutputConfigs = ::std::vec::IntoIter<SupportedStreamConfigRange>;

const MIN_CHANNELS: u16 = 1;
const MAX_CHANNELS: u16 = 32;
const MIN_SAMPLE_RATE: SampleRate = SampleRate(8_000);
const MAX_SAMPLE_RATE: SampleRate = SampleRate(96_000);
const DEFAULT_SAMPLE_RATE: SampleRate = SampleRate(44_100);
const MIN_BUFFER_SIZE: u32 = 1;
const MAX_BUFFER_SIZE: u32 = u32::MAX;
const DEFAULT_BUFFER_SIZE: usize = 2048;
const SUPPORTED_SAMPLE_FORMAT: SampleFormat = SampleFormat::F32;

impl Host {
    pub fn new() -> Result<Self, crate::HostUnavailable> {
        Ok(Host)
    }
}

impl Devices {
    fn new() -> Result<Self, DevicesError> {
        Ok(Self::default())
    }
}

impl Device {
    #[inline]
    fn name(&self) -> Result<String, DeviceNameError> {
        Ok("Default Device".to_owned())
    }

    #[inline]
    fn supported_input_configs(
        &self,
    ) -> Result<SupportedInputConfigs, SupportedStreamConfigsError> {
        unimplemented!();
    }

    #[inline]
    fn supported_output_configs(
        &self,
    ) -> Result<SupportedOutputConfigs, SupportedStreamConfigsError> {
        let buffer_size = SupportedBufferSize::Range {
            min: MIN_BUFFER_SIZE,
            max: MAX_BUFFER_SIZE,
        };
        let configs: Vec<_> = (MIN_CHANNELS..=MAX_CHANNELS)
            .map(|channels| SupportedStreamConfigRange {
                channels,
                min_sample_rate: MIN_SAMPLE_RATE,
                max_sample_rate: MAX_SAMPLE_RATE,
                buffer_size: buffer_size.clone(),
                sample_format: SUPPORTED_SAMPLE_FORMAT,
            })
            .collect();
        Ok(configs.into_iter())
    }

    fn default_input_config(&self) -> Result<SupportedStreamConfig, DefaultStreamConfigError> {
        unimplemented!();
    }

    fn default_output_config(&self) -> Result<SupportedStreamConfig, DefaultStreamConfigError> {
        const EXPECT: &str = "expected at least one valid webaudio stream config";
        let config = self
            .supported_output_configs()
            .expect(EXPECT)
            .max_by(|a, b| a.cmp_default_heuristics(b))
            .unwrap()
            .with_sample_rate(DEFAULT_SAMPLE_RATE);

        Ok(config)
    }
}

impl HostTrait for Host {
    type Devices = Devices;
    type Device = Device;

    fn is_available() -> bool {
        // Assume this host is always available on emscripten.
        true
    }

    fn devices(&self) -> Result<Self::Devices, DevicesError> {
        Devices::new()
    }

    fn default_input_device(&self) -> Option<Self::Device> {
        default_input_device()
    }

    fn default_output_device(&self) -> Option<Self::Device> {
        default_output_device()
    }
}

impl DeviceTrait for Device {
    type SupportedInputConfigs = SupportedInputConfigs;
    type SupportedOutputConfigs = SupportedOutputConfigs;
    type Stream = Stream;

    fn name(&self) -> Result<String, DeviceNameError> {
        Device::name(self)
    }

    fn supported_input_configs(
        &self,
    ) -> Result<Self::SupportedInputConfigs, SupportedStreamConfigsError> {
        Device::supported_input_configs(self)
    }

    fn supported_output_configs(
        &self,
    ) -> Result<Self::SupportedOutputConfigs, SupportedStreamConfigsError> {
        Device::supported_output_configs(self)
    }

    fn default_input_config(&self) -> Result<SupportedStreamConfig, DefaultStreamConfigError> {
        Device::default_input_config(self)
    }

    fn default_output_config(&self) -> Result<SupportedStreamConfig, DefaultStreamConfigError> {
        Device::default_output_config(self)
    }

    fn build_input_stream_raw<D, E>(
        &self,
        _config: &StreamConfig,
        _sample_format: SampleFormat,
        _data_callback: D,
        _error_callback: E,
    ) -> Result<Self::Stream, BuildStreamError>
    where
        D: FnMut(&Data, &InputCallbackInfo) + Send + 'static,
        E: FnMut(StreamError) + Send + 'static,
    {
        unimplemented!()
    }

    fn build_output_stream_raw<D, E>(
        &self,
        config: &StreamConfig,
        sample_format: SampleFormat,
        data_callback: D,
        _error_callback: E,
    ) -> Result<Self::Stream, BuildStreamError>
    where
        D: FnMut(&mut Data, &OutputCallbackInfo) + Send + 'static,
        E: FnMut(StreamError) + Send + 'static,
    {
        if !valid_config(config, sample_format) {
            return Err(BuildStreamError::StreamConfigNotSupported);
        }

        let buffer_size_frames = match config.buffer_size {
            BufferSize::Fixed(v) => {
                if v == 0 {
                    return Err(BuildStreamError::StreamConfigNotSupported);
                } else {
                    v as usize
                }
            }
            BufferSize::Default => DEFAULT_BUFFER_SIZE,
        };

        let audio_ctxt = AudioContext::new().expect("webaudio is not present on the system");
        let stream = Stream { audio_ctxt };
        set_timeout(
            10,
            stream.clone(),
            data_callback,
            config,
            sample_format,
            buffer_size_frames as u32,
        );
        Ok(stream)
    }
}

// TODO: Do something useful with the values, maybe through wasm_bindgen_futures
impl StreamTrait for Stream {
    fn play(&self) -> Result<(), PlayStreamError> {
        self.audio_ctxt
            .resume()
            .expect("Could not resume the stream");
        Ok(())
    }

    fn pause(&self) -> Result<(), PauseStreamError> {
        self.audio_ctxt
            .suspend()
            .expect("Could not suspend the stream");
        Ok(())
    }
}

<<<<<<< HEAD
fn callback_fn<D>(
    mut data_callback: D,
) -> impl FnOnce(Stream, StreamConfig, SampleFormat, usize) + 'static
where
=======
// The first argument of the callback function (a `void*`) is a cast pointer to `self`
// and to the `callback` parameter that was passed to `run`.
fn audio_callback_fn<D, E>(
    user_data_ptr: *mut c_void,
    config: &StreamConfig,
    sample_format: SampleFormat,
    buffer_size_frames: usize,
) where
>>>>>>> 59ee8ee0
    D: FnMut(&mut Data, &OutputCallbackInfo) + Send + 'static,
{
    |stream: Stream,
     config: StreamConfig,
     sample_format: SampleFormat,
     buffer_size_frames: usize| {
        let num_channels = config.channels as usize;
        let sample_rate = config.sample_rate.0;
        let buffer_size_samples = buffer_size_frames * num_channels;
        let audio_ctxt = &stream.audio_ctxt;

        // TODO: We should be re-using a buffer.
        let mut temporary_buffer = vec![0f32; buffer_size_samples];

        {
            let len = temporary_buffer.len();
            let data = temporary_buffer.as_mut_ptr() as *mut ();
            let mut data = unsafe { Data::from_parts(data, len, sample_format) };
            let now_secs: f64 = audio_ctxt.current_time();
            let callback = crate::StreamInstant::from_secs_f64(now_secs);
<<<<<<< HEAD
=======
            // TODO: Use proper latency instead. Currently, unsupported on most browsers though, so
            // we estimate based on buffer size instead. Probably should use this, but it's only
            // supported by firefox (2020-04-28).
            // let latency_secs: f64 = js!(@{audio_ctxt}.outputLatency).try_into().unwrap();
>>>>>>> 59ee8ee0
            let buffer_duration = frames_to_duration(len, sample_rate as usize);
            let playback = callback
                .add(buffer_duration)
                .expect("`playback` occurs beyond representation supported by `StreamInstant`");
            let timestamp = crate::OutputStreamTimestamp { callback, playback };
            let info = OutputCallbackInfo { timestamp };
            data_callback(&mut data, &info);
        }

        let typed_array: Float32Array = temporary_buffer.as_slice().into();

        debug_assert_eq!(temporary_buffer.len() % num_channels as usize, 0);
        let src_buffer = Float32Array::new(typed_array.buffer().as_ref());
        let context = audio_ctxt;
        let buffer = context
            .create_buffer(
                num_channels as u32,
                buffer_size_frames as u32,
                sample_rate as f32,
            )
            .expect("Buffer could not be created");
        for channel in 0..num_channels {
            let mut buffer_content = buffer
                .get_channel_data(channel as u32)
                .expect("Should be impossible");
            for (i, buffer_content_item) in buffer_content.iter_mut().enumerate() {
                *buffer_content_item = src_buffer.get_index((i * num_channels + channel) as u32);
            }
        }

        let node = context
            .create_buffer_source()
            .expect("The buffer source node could not be created");
        node.set_buffer(Some(&buffer));
        context
            .destination()
            .connect_with_audio_node(&node)
            .expect("Could not connect the audio node to the destination");
        node.start().expect("Could not start the audio node");

        // TODO: handle latency better ; right now we just use setInterval with the amount of sound
        // data that is in each buffer ; this is obviously bad, and also the schedule is too tight
        // and there may be underflows
        set_timeout(
            1000 * buffer_size_frames as i32 / sample_rate as i32,
            stream,
            data_callback,
            &config,
            sample_format,
            buffer_size_frames as u32,
        );
    }
}

fn set_timeout<D>(
    time: i32,
    stream: Stream,
    data_callback: D,
    config: &StreamConfig,
    sample_format: SampleFormat,
    buffer_size_frames: u32,
) where
    D: FnMut(&mut Data, &OutputCallbackInfo) + Send + 'static,
{
    let window = web_sys::window().expect("Not in a window somehow?");
    window
        .set_timeout_with_callback_and_timeout_and_arguments_4(
            &Closure::once_into_js(callback_fn(data_callback))
                .dyn_ref::<js_sys::Function>()
                .expect("The function was somehow not a function"),
            time,
            &stream.into(),
            &((*config).clone()).into(),
            &Closure::once_into_js(move || sample_format),
            &buffer_size_frames.into(),
        )
        .expect("The timeout could not be set");
}

impl Default for Devices {
    fn default() -> Devices {
        // We produce an empty iterator if the WebAudio API isn't available.
        Devices(is_webaudio_available())
    }
}
impl Iterator for Devices {
    type Item = Device;
    #[inline]
    fn next(&mut self) -> Option<Device> {
        if self.0 {
            self.0 = false;
            Some(Device)
        } else {
            None
        }
    }
}

#[inline]
fn default_input_device() -> Option<Device> {
    unimplemented!();
}

#[inline]
fn default_output_device() -> Option<Device> {
    if is_webaudio_available() {
        Some(Device)
    } else {
        None
    }
}

// Detects whether the `AudioContext` global variable is available.
fn is_webaudio_available() -> bool {
    AudioContext::new().is_ok()
}

// Whether or not the given stream configuration is valid for building a stream.
fn valid_config(conf: &StreamConfig, sample_format: SampleFormat) -> bool {
    conf.channels <= MAX_CHANNELS
        && conf.channels >= MIN_CHANNELS
        && conf.sample_rate <= MAX_SAMPLE_RATE
        && conf.sample_rate >= MIN_SAMPLE_RATE
        && sample_format == SUPPORTED_SAMPLE_FORMAT
}

// Convert the given duration in frames at the given sample rate to a `std::time::Duration`.
fn frames_to_duration(frames: usize, rate: usize) -> std::time::Duration {
    let secsf = frames as f64 / rate as f64;
    let secs = secsf as u64;
    let nanos = ((secsf - secs as f64) * 1_000_000_000.0) as u32;
    std::time::Duration::new(secs, nanos)
}<|MERGE_RESOLUTION|>--- conflicted
+++ resolved
@@ -232,12 +232,6 @@
     }
 }
 
-<<<<<<< HEAD
-fn callback_fn<D>(
-    mut data_callback: D,
-) -> impl FnOnce(Stream, StreamConfig, SampleFormat, usize) + 'static
-where
-=======
 // The first argument of the callback function (a `void*`) is a cast pointer to `self`
 // and to the `callback` parameter that was passed to `run`.
 fn audio_callback_fn<D, E>(
@@ -246,7 +240,6 @@
     sample_format: SampleFormat,
     buffer_size_frames: usize,
 ) where
->>>>>>> 59ee8ee0
     D: FnMut(&mut Data, &OutputCallbackInfo) + Send + 'static,
 {
     |stream: Stream,
@@ -267,13 +260,10 @@
             let mut data = unsafe { Data::from_parts(data, len, sample_format) };
             let now_secs: f64 = audio_ctxt.current_time();
             let callback = crate::StreamInstant::from_secs_f64(now_secs);
-<<<<<<< HEAD
-=======
             // TODO: Use proper latency instead. Currently, unsupported on most browsers though, so
             // we estimate based on buffer size instead. Probably should use this, but it's only
             // supported by firefox (2020-04-28).
             // let latency_secs: f64 = js!(@{audio_ctxt}.outputLatency).try_into().unwrap();
->>>>>>> 59ee8ee0
             let buffer_duration = frames_to_duration(len, sample_rate as usize);
             let playback = callback
                 .add(buffer_duration)
