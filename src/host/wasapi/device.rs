<<<<<<< HEAD
use crate::host::wasapi::com::ComString;
use crate::FrameCount;
=======
>>>>>>> 5d571761
use crate::{
    BackendSpecificError, BufferSize, Data, DefaultStreamConfigError, DeviceDescription,
    DeviceDescriptionBuilder, DeviceDirection, DeviceId, DeviceIdError, DeviceNameError,
    DeviceType, DevicesError, FrameCount, InputCallbackInfo, InterfaceType, OutputCallbackInfo,
    SampleFormat, SampleRate, StreamConfig, SupportedBufferSize, SupportedStreamConfig,
    SupportedStreamConfigRange, SupportedStreamConfigsError, COMMON_SAMPLE_RATES,
};

impl From<Audio::EDataFlow> for DeviceDirection {
    fn from(data_flow: Audio::EDataFlow) -> Self {
        if data_flow == Audio::eCapture {
            DeviceDirection::Input
        } else if data_flow == Audio::eRender {
            DeviceDirection::Output
        } else {
            DeviceDirection::Unknown
        }
    }
}
use std::ffi::OsString;
use std::fmt;
use std::mem;
use std::os::windows::ffi::OsStringExt;
use std::ptr;
use std::slice;
use std::sync::OnceLock;
use std::sync::{Arc, Mutex, MutexGuard};
use std::time::Duration;

use super::com;
use super::{windows_err_to_cpal_err, windows_err_to_cpal_err_message};
use windows::core::Interface;
use windows::core::GUID;
use windows::Win32::Devices::Properties;
use windows::Win32::Foundation;
use windows::Win32::Foundation::PROPERTYKEY;
use windows::Win32::Media::Audio::IAudioRenderClient;
use windows::Win32::Media::{Audio, KernelStreaming, Multimedia};
use windows::Win32::System::Com;
use windows::Win32::System::Com::{StructuredStorage, STGM_READ};
use windows::Win32::System::Threading;
use windows::Win32::System::Variant::{VT_LPWSTR, VT_UI4};
use windows::Win32::UI::Shell::PropertiesSystem::IPropertyStore;

use super::stream::{AudioClientFlow, Stream, StreamInner};
use crate::{traits::DeviceTrait, BuildStreamError, StreamError};

pub use crate::iter::{SupportedInputConfigs, SupportedOutputConfigs};

// PKEY_AudioEndpoint properties not yet in windows-rs

/// PKEY_AudioEndpoint_FormFactor (PID 0) - VT_UI4 containing EndpointFormFactor enum
const PKEY_AUDIOENDPOINT_FORMFACTOR: PROPERTYKEY = PROPERTYKEY {
    fmtid: GUID::from_u128(0x1da5d803_d492_4edd_8c23_e0c0ffee7f0e),
    pid: 0,
};

/// PKEY_AudioEndpoint_JackSubType (PID 8) - VT_LPWSTR containing KS node type GUID
const PKEY_AUDIOENDPOINT_JACKSUBTYPE: PROPERTYKEY = PROPERTYKEY {
    fmtid: GUID::from_u128(0x1da5d803_d492_4edd_8c23_e0c0ffee7f0e),
    pid: 8,
};

/// Wrapper because of that stupid decision to remove `Send` and `Sync` from raw pointers.
#[derive(Clone)]
struct IAudioClientWrapper(Audio::IAudioClient);
unsafe impl Send for IAudioClientWrapper {}
unsafe impl Sync for IAudioClientWrapper {}

#[derive(Debug, Clone)]
enum DeviceType {
    DefaultOutput,
    DefaultInput,
    Specific(Audio::IMMDevice),
}

/// An opaque type that identifies an end point.
#[derive(Clone)]
pub struct Device {
    device: DeviceType,
    /// We cache an uninitialized `IAudioClient` so that we can call functions from it without
    /// having to create/destroy audio clients all the time.
    future_audio_client: Arc<Mutex<Option<IAudioClientWrapper>>>, // TODO: add NonZero around the ptr
}

impl DeviceTrait for Device {
    type SupportedInputConfigs = SupportedInputConfigs;
    type SupportedOutputConfigs = SupportedOutputConfigs;
    type Stream = Stream;

    fn description(&self) -> Result<DeviceDescription, DeviceNameError> {
        Device::description(self)
    }

    fn id(&self) -> Result<DeviceId, DeviceIdError> {
        Device::id(self)
    }

    fn supports_input(&self) -> bool {
        self.data_flow() == Audio::eCapture
    }

    fn supports_output(&self) -> bool {
        self.data_flow() == Audio::eRender
    }

    fn supported_input_configs(
        &self,
    ) -> Result<Self::SupportedInputConfigs, SupportedStreamConfigsError> {
        Device::supported_input_configs(self)
    }

    fn supported_output_configs(
        &self,
    ) -> Result<Self::SupportedOutputConfigs, SupportedStreamConfigsError> {
        Device::supported_output_configs(self)
    }

    fn default_input_config(&self) -> Result<SupportedStreamConfig, DefaultStreamConfigError> {
        Device::default_input_config(self)
    }

    fn default_output_config(&self) -> Result<SupportedStreamConfig, DefaultStreamConfigError> {
        Device::default_output_config(self)
    }

    fn build_input_stream_raw<D, E>(
        &self,
        config: &StreamConfig,
        sample_format: SampleFormat,
        data_callback: D,
        error_callback: E,
        _timeout: Option<Duration>,
    ) -> Result<Self::Stream, BuildStreamError>
    where
        D: FnMut(&Data, &InputCallbackInfo) + Send + 'static,
        E: FnMut(StreamError) + Send + 'static,
    {
        let stream_inner = self.build_input_stream_raw_inner(config, sample_format)?;
        Ok(Stream::new_input(
            stream_inner,
            data_callback,
            error_callback,
        ))
    }

    fn build_output_stream_raw<D, E>(
        &self,
        config: &StreamConfig,
        sample_format: SampleFormat,
        data_callback: D,
        error_callback: E,
        _timeout: Option<Duration>,
    ) -> Result<Self::Stream, BuildStreamError>
    where
        D: FnMut(&mut Data, &OutputCallbackInfo) + Send + 'static,
        E: FnMut(StreamError) + Send + 'static,
    {
        let stream_inner = self.build_output_stream_raw_inner(config, sample_format)?;
        Ok(Stream::new_output(
            stream_inner,
            data_callback,
            error_callback,
        ))
    }
}

struct Endpoint {
    endpoint: Audio::IMMEndpoint,
}

// Use RAII to make sure CoTaskMemFree is called when we are responsible for freeing.
struct WaveFormatExPtr(*mut Audio::WAVEFORMATEX);

impl Drop for WaveFormatExPtr {
    fn drop(&mut self) {
        unsafe {
            Com::CoTaskMemFree(Some(self.0 as *mut _));
        }
    }
}

unsafe fn immendpoint_from_immdevice(device: Audio::IMMDevice) -> Audio::IMMEndpoint {
    device
        .cast::<Audio::IMMEndpoint>()
        .expect("could not query IMMDevice interface for IMMEndpoint")
}

unsafe fn data_flow_from_immendpoint(endpoint: &Audio::IMMEndpoint) -> Audio::EDataFlow {
    endpoint
        .GetDataFlow()
        .expect("could not get endpoint data_flow")
}

// Given the audio client and format, returns whether or not the format is supported.
pub unsafe fn is_format_supported(
    client: &Audio::IAudioClient,
    waveformatex_ptr: *const Audio::WAVEFORMATEX,
) -> Result<bool, SupportedStreamConfigsError> {
    // Check if the given format is supported.
    let mut closest_waveformatex_ptr: *mut Audio::WAVEFORMATEX = ptr::null_mut();

    let result = client.IsFormatSupported(
        Audio::AUDCLNT_SHAREMODE_SHARED,
        waveformatex_ptr,
        Some(&mut closest_waveformatex_ptr as *mut _),
    );

    if !closest_waveformatex_ptr.is_null() {
        Com::CoTaskMemFree(Some(closest_waveformatex_ptr as *mut std::ffi::c_void));
    }

    // `IsFormatSupported` can return `S_FALSE` (which means that a compatible format
    // has been found, but not an exact match) so we also treat this as unsupported.
    match result {
        Audio::AUDCLNT_E_DEVICE_INVALIDATED => Err(SupportedStreamConfigsError::DeviceNotAvailable),
        r if r.is_err() => Ok(false),
        Foundation::S_FALSE => Ok(false),
        _ => Ok(true),
    }
}

// Get a cpal Format from a WAVEFORMATEX.
unsafe fn format_from_waveformatex_ptr(
    waveformatex_ptr: *const Audio::WAVEFORMATEX,
    audio_client: &Audio::IAudioClient,
) -> Option<SupportedStreamConfig> {
    fn cmp_guid(a: &GUID, b: &GUID) -> bool {
        (a.data1, a.data2, a.data3, a.data4) == (b.data1, b.data2, b.data3, b.data4)
    }
    let sample_format = match (
        (*waveformatex_ptr).wBitsPerSample,
        (*waveformatex_ptr).wFormatTag as u32,
    ) {
        (8, Audio::WAVE_FORMAT_PCM) => SampleFormat::U8,
        (16, Audio::WAVE_FORMAT_PCM) => SampleFormat::I16,
        (32, Multimedia::WAVE_FORMAT_IEEE_FLOAT) => SampleFormat::F32,
        (n_bits, KernelStreaming::WAVE_FORMAT_EXTENSIBLE) => {
            let waveformatextensible_ptr = waveformatex_ptr as *const Audio::WAVEFORMATEXTENSIBLE;
            let sub = (*waveformatextensible_ptr).SubFormat;

            if cmp_guid(&sub, &KernelStreaming::KSDATAFORMAT_SUBTYPE_PCM) {
                match n_bits {
                    8 => SampleFormat::U8,
                    16 => SampleFormat::I16,
                    24 => SampleFormat::I24,
                    32 => SampleFormat::I32,
                    64 => SampleFormat::I64,
                    _ => return None,
                }
            } else if n_bits == 32 && cmp_guid(&sub, &Multimedia::KSDATAFORMAT_SUBTYPE_IEEE_FLOAT) {
                SampleFormat::F32
            } else {
                return None;
            }
        }
        // Unknown data format returned by GetMixFormat.
        _ => return None,
    };

    let sample_rate = (*waveformatex_ptr).nSamplesPerSec;

    // GetBufferSizeLimits is only used for Hardware-Offloaded Audio
    // Processing, which was added in Windows 8, which places hardware
    // limits on the size of the audio buffer. If the sound system
    // *isn't* using offloaded audio, we're using a software audio
    // processing stack and have pretty much free rein to set buffer
    // size.
    //
    // In software audio stacks GetBufferSizeLimits returns
    // AUDCLNT_E_OFFLOAD_MODE_ONLY.
    //
    // https://docs.microsoft.com/en-us/windows-hardware/drivers/audio/hardware-offloaded-audio-processing
    let (mut min_buffer_duration, mut max_buffer_duration) = (0, 0);
    let buffer_size_is_limited = audio_client
        .cast::<Audio::IAudioClient2>()
        .and_then(|audio_client| {
            audio_client.GetBufferSizeLimits(
                waveformatex_ptr,
                true,
                &mut min_buffer_duration,
                &mut max_buffer_duration,
            )
        })
        .is_ok();
    let buffer_size = if buffer_size_is_limited {
        SupportedBufferSize::Range {
            min: buffer_duration_to_frames(min_buffer_duration, sample_rate),
            max: buffer_duration_to_frames(max_buffer_duration, sample_rate),
        }
    } else {
        SupportedBufferSize::Range {
            min: 0,
            max: u32::MAX,
        }
    };

    let format = SupportedStreamConfig {
        channels: (*waveformatex_ptr).nChannels as _,
        sample_rate,
        buffer_size,
        sample_format,
    };
    Some(format)
}

#[cfg(feature = "wasapi-virtual-default-devices")]
unsafe fn activate_audio_interface_sync(
    deviceinterfacepath: windows::core::PWSTR,
) -> windows::core::Result<Audio::IAudioClient> {
    use windows::core::IUnknown;

    #[windows::core::implement(Audio::IActivateAudioInterfaceCompletionHandler)]
    struct CompletionHandler(std::sync::mpsc::Sender<windows::core::Result<IUnknown>>);

    fn retrieve_result(
        operation: &Audio::IActivateAudioInterfaceAsyncOperation,
    ) -> windows::core::Result<IUnknown> {
        let mut result = windows::core::HRESULT::default();
        let mut interface: Option<IUnknown> = None;
        unsafe {
            operation.GetActivateResult(&mut result, &mut interface)?;
        }
        result.ok()?;
        interface.ok_or_else(|| {
            windows::core::Error::new(
                Audio::AUDCLNT_E_DEVICE_INVALIDATED,
                "audio interface could not be retrieved during activation",
            )
        })
    }

    impl Audio::IActivateAudioInterfaceCompletionHandler_Impl for CompletionHandler_Impl {
        fn ActivateCompleted(
            &self,
            operation: windows::core::Ref<Audio::IActivateAudioInterfaceAsyncOperation>,
        ) -> windows::core::Result<()> {
            let result = operation.ok().and_then(retrieve_result);
            let _ = self.0.send(result);
            Ok(())
        }
    }

    let (sender, receiver) = std::sync::mpsc::channel();
    let completion: Audio::IActivateAudioInterfaceCompletionHandler =
        CompletionHandler(sender).into();
    Audio::ActivateAudioInterfaceAsync(
        deviceinterfacepath,
        &Audio::IAudioClient::IID,
        None,
        &completion,
    )?;
    // The choice of 2 seconds here is arbitrary; it is a failsafe in the event that
    // `ActivateAudioInterfaceAsync` never resolves.
    let result = receiver
        .recv_timeout(Duration::from_secs(2))
        .map_err(|_| {
            windows::core::Error::new(
                Audio::AUDCLNT_E_DEVICE_INVALIDATED,
                "timeout waiting for audio interface activation",
            )
        })??;
    result.cast()
}

unsafe impl Send for Device {}
unsafe impl Sync for Device {}

/// Maps PKEY_AudioEndpoint_JackSubType GUID to InterfaceType.
///
/// The JackSubType property contains a KS node type GUID string from Ksmedia.h
/// that specifies the physical connector type.
fn jacksubtype_to_interface_type(guid_str: &str) -> Option<crate::InterfaceType> {
    let guid_upper = guid_str.to_uppercase();
    let typ = match guid_upper.as_str() {
        "{D9E55EA0-0C89-4692-84FF-EB3C4B0D172F}" => InterfaceType::Hdmi,
        "{E47E4031-3EA6-418D-8F9B-B73843CCB2AD}" => InterfaceType::DisplayPort,
        "{DFF21CE1-F70F-11D0-B917-00A0C9223196}" => InterfaceType::Spdif,
        _ => return None,
    };

    Some(typ)
}

/// Maps WASAPI FormFactor values to DeviceType and optionally InterfaceType.
fn form_factor_to_types(form_factor: u32) -> (crate::DeviceType, Option<crate::InterfaceType>) {
    match form_factor {
        0 => (DeviceType::Unknown, Some(InterfaceType::Network)), // RemoteNetworkDevice
        1 => (DeviceType::Speaker, None),                         // Speakers
        2 => (DeviceType::Unknown, Some(InterfaceType::Line)),    // LineLevel
        3 => (DeviceType::Headphones, None),                      // Headphones
        4 => (DeviceType::Microphone, None),                      // Microphone
        5 => (DeviceType::Headset, None),                         // Headset
        6 => (DeviceType::Handset, None),                         // Handset
        7 => (DeviceType::Unknown, None),                         // UnknownDigitalPassthrough
        8 => (DeviceType::Unknown, Some(InterfaceType::Spdif)),   // SPDIF
        9 => (DeviceType::Unknown, Some(InterfaceType::Hdmi)),    // DigitalAudioDisplayDevice
        _ => (DeviceType::Unknown, None), // UnknownFormFactor or future values
    }
}

/// Maps WASAPI EnumeratorName to InterfaceType.
fn enumerator_to_interface_type(enumerator: &str) -> Option<crate::InterfaceType> {
    let typ = match enumerator.to_uppercase().as_str() {
        "HDAUDIO" => InterfaceType::BuiltIn,
        "USB" => InterfaceType::Usb,
        "BTHENUM" => InterfaceType::Bluetooth,
        "MMDEVAPI" | "SW" => InterfaceType::Virtual,
        _ => return None,
    };
    Some(typ)
}

impl Device {
<<<<<<< HEAD
    pub fn name(&self) -> Result<String, DeviceNameError> {
        let device = self
            .immdevice()
            .ok_or(DeviceNameError::from(BackendSpecificError {
                description: "device not found while getting name".to_string(),
            }))?;

=======
    pub fn description(&self) -> Result<DeviceDescription, DeviceNameError> {
>>>>>>> 5d571761
        unsafe {
            // Open the device's property store.
            let property_store = device
                .OpenPropertyStore(STGM_READ)
                .expect("could not open property store");

            // Query all available properties
            let friendly_name = get_property_string(
                &property_store,
                &Properties::DEVPKEY_Device_FriendlyName as *const _ as *const _,
            );

            let device_desc = get_property_string(
                &property_store,
                &Properties::DEVPKEY_Device_DeviceDesc as *const _ as *const _,
            );

            let interface_name = get_property_string(
                &property_store,
                &Properties::DEVPKEY_DeviceInterface_FriendlyName as *const _ as *const _,
            );

            let enumerator_name = get_property_string(
                &property_store,
                &Properties::DEVPKEY_Device_EnumeratorName as *const _ as *const _,
            );

            let form_factor = get_property_u32(
                &property_store,
                &PKEY_AUDIOENDPOINT_FORMFACTOR as *const _ as *const _,
            );

            let jack_subtype = get_property_string(
                &property_store,
                &PKEY_AUDIOENDPOINT_JACKSUBTYPE as *const _ as *const _,
            );

            // Prefer DeviceDesc for name, fall back to FriendlyName
            let name = device_desc
                .clone()
                .or(friendly_name.clone())
                .ok_or_else(|| DeviceNameError::BackendSpecific {
                    err: BackendSpecificError {
                        description: "failed to retrieve device name".to_string(),
                    },
                })?;

            // Get direction from data flow (eCapture = Input, eRender = Output)
            let direction = self.data_flow().into();

            // Determine device_type and initial interface_type from FormFactor
            let (device_type, mut interface_type) = form_factor
                .map(form_factor_to_types)
                .unwrap_or((crate::DeviceType::Unknown, None));

            // Override interface_type from EnumeratorName if available
            if let Some(ref enumerator) = enumerator_name {
                if let Some(itype) = enumerator_to_interface_type(enumerator) {
                    interface_type = Some(itype);
                }
            }

            // JackSubType has highest priority for interface_type
            if let Some(ref jack_guid) = jack_subtype {
                if let Some(itype) = jacksubtype_to_interface_type(jack_guid) {
                    interface_type = Some(itype);
                }
            }

            let mut builder = DeviceDescriptionBuilder::new(name)
                .direction(direction)
                .device_type(device_type);

            if let Some(itype) = interface_type {
                builder = builder.interface_type(itype);
            }

            // Add interface name to driver field if available
            if let Some(iface_name) = interface_name {
                builder = builder.driver(iface_name);
            }

            // Add FriendlyName to extended if different from the name we used
            if let Some(fname) = friendly_name {
                if device_desc.is_some() && Some(&fname) != device_desc.as_ref() {
                    builder = builder.add_extended_line(fname);
                }
            }

            Ok(builder.build())
        }
    }

    fn id(&self) -> Result<DeviceId, DeviceIdError> {
        unsafe {
            match self.device.GetId() {
                Ok(pwstr) => match pwstr.to_string() {
                    Ok(id_str) => Ok(DeviceId(crate::platform::HostId::Wasapi, id_str)),
                    Err(e) => Err(DeviceIdError::BackendSpecific {
                        err: BackendSpecificError {
                            description: format!("Failed to convert device ID to string: {}", e),
                        },
                    }),
                },
                Err(e) => Err(DeviceIdError::BackendSpecific { err: e.into() }),
            }
        }
    }

    fn from_immdevice(device: Audio::IMMDevice) -> Self {
        Device {
            device: DeviceType::Specific(device),
            future_audio_client: Arc::new(Mutex::new(None)),
        }
    }

    #[inline]
    fn default_output() -> Self {
        Device {
            device: DeviceType::DefaultOutput,
            future_audio_client: Arc::new(Mutex::new(None)),
        }
    }

    #[inline]
    fn default_input() -> Self {
        Device {
            device: DeviceType::DefaultInput,
            future_audio_client: Arc::new(Mutex::new(None)),
        }
    }

    pub fn immdevice(&self) -> Option<Audio::IMMDevice> {
        match &self.device {
            DeviceType::DefaultOutput => unsafe {
                get_enumerator()
                    .0
                    .GetDefaultAudioEndpoint(Audio::eRender, Audio::eConsole)
                    .ok()
            },
            DeviceType::DefaultInput => unsafe {
                get_enumerator()
                    .0
                    .GetDefaultAudioEndpoint(Audio::eCapture, Audio::eConsole)
                    .ok()
            },
            DeviceType::Specific(device) => Some(device.clone()),
        }
    }

    /// Ensures that `future_audio_client` contains a `Some` and returns a locked mutex to it.
    fn ensure_future_audio_client(
        &self,
    ) -> Result<MutexGuard<'_, Option<IAudioClientWrapper>>, windows::core::Error> {
        let mut lock = self.future_audio_client.lock().unwrap();
        if lock.is_some() {
            return Ok(lock);
        }

        // When using virtual default devices, we use `ActivateAudioInterfaceAsync` to get
        // an `IAudioClient` for the default output or input device. When retrieved this way,
        // streams will be automatically rerouted if the default device is changed.
        //
        // Otherwise, we use `Activate` to get an `IAudioClient` for the current device.

        #[cfg(feature = "wasapi-virtual-default-devices")]
        let audio_client: Audio::IAudioClient = unsafe {
            match &self.device {
                DeviceType::DefaultOutput => {
                    let default_audio =
                        ComString(Com::StringFromIID(&Audio::DEVINTERFACE_AUDIO_RENDER)?);
                    activate_audio_interface_sync(default_audio.0)?
                }
                DeviceType::DefaultInput => {
                    let default_audio =
                        ComString(Com::StringFromIID(&Audio::DEVINTERFACE_AUDIO_CAPTURE)?);
                    activate_audio_interface_sync(default_audio.0)?
                }
                DeviceType::Specific(device) => {
                    // can fail if the device has been disconnected since we enumerated it, or if
                    // the device doesn't support playback for some reason
                    device.Activate(Com::CLSCTX_ALL, None)?
                }
            }
        };

        #[cfg(not(feature = "wasapi-virtual-default-devices"))]
        let audio_client = unsafe {
            self.immdevice()
                .ok_or(windows::core::Error::new(
                    Audio::AUDCLNT_E_DEVICE_INVALIDATED,
                    "device not found while getting audio client",
                ))?
                .Activate(Com::CLSCTX_ALL, None)?
        };

        *lock = Some(IAudioClientWrapper(audio_client));
        Ok(lock)
    }

    /// Returns an uninitialized `IAudioClient`.
    pub(crate) fn build_audioclient(&self) -> Result<Audio::IAudioClient, windows::core::Error> {
        let mut lock = self.ensure_future_audio_client()?;
        Ok(lock.take().unwrap().0)
    }

    // There is no way to query the list of all formats that are supported by the
    // audio processor, so instead we just trial some commonly supported formats.
    //
    // Common formats are trialed by first getting the default format (returned via
    // `GetMixFormat`) and then mutating that format with common sample rates and
    // querying them via `IsFormatSupported`.
    //
    // When calling `IsFormatSupported` with the shared-mode audio engine, only the default
    // number of channels seems to be supported. Any, more or less returns an invalid
    // parameter error. Thus, we just assume that the default number of channels is the only
    // number supported.
    fn supported_formats(&self) -> Result<SupportedInputConfigs, SupportedStreamConfigsError> {
        // initializing COM because we call `CoTaskMemFree` to release the format.
        com::com_initialized();

        // Retrieve the `IAudioClient`.
        let lock = match self.ensure_future_audio_client() {
            Ok(lock) => lock,
            Err(ref e) if e.code() == Audio::AUDCLNT_E_DEVICE_INVALIDATED => {
                return Err(SupportedStreamConfigsError::DeviceNotAvailable)
            }
            Err(e) => {
                let description = format!("{}", e);
                let err = BackendSpecificError { description };
                return Err(err.into());
            }
        };
        let client = &lock.as_ref().unwrap().0;

        unsafe {
            // Retrieve the pointer to the default WAVEFORMATEX.
            let default_waveformatex_ptr = client
                .GetMixFormat()
                .map(WaveFormatExPtr)
                .map_err(windows_err_to_cpal_err::<SupportedStreamConfigsError>)?;

            // If the default format can't succeed we have no hope of finding other formats.
            if !is_format_supported(client, default_waveformatex_ptr.0)? {
                let description =
                    "Could not determine support for default `WAVEFORMATEX`".to_string();
                let err = BackendSpecificError { description };
                return Err(err.into());
            }

            let format = match format_from_waveformatex_ptr(default_waveformatex_ptr.0, client) {
                Some(fmt) => fmt,
                None => {
                    let description =
                        "could not create a `cpal::SupportedStreamConfig` from a `WAVEFORMATEX`"
                            .to_string();
                    let err = BackendSpecificError { description };
                    return Err(err.into());
                }
            };

            let mut sample_rates: Vec<SampleRate> = COMMON_SAMPLE_RATES.to_vec();

            if !sample_rates.contains(&format.sample_rate) {
                sample_rates.push(format.sample_rate)
            }

            let mut supported_formats = Vec::new();

            for sample_rate in sample_rates {
                for sample_format in [
                    SampleFormat::U8,
                    SampleFormat::I16,
                    SampleFormat::I24,
                    SampleFormat::U24,
                    SampleFormat::I32,
                    SampleFormat::I64,
                    SampleFormat::F32,
                ] {
                    if let Some(waveformat) = config_to_waveformatextensible(
                        &StreamConfig {
                            channels: format.channels,
                            sample_rate,
                            buffer_size: BufferSize::Default,
                        },
                        sample_format,
                    ) {
                        if is_format_supported(
                            client,
                            &waveformat.Format as *const Audio::WAVEFORMATEX,
                        )? {
                            supported_formats.push(SupportedStreamConfigRange {
                                channels: format.channels,
                                min_sample_rate: sample_rate,
                                max_sample_rate: sample_rate,
                                buffer_size: format.buffer_size,
                                sample_format,
                            })
                        }
                    }
                }
            }
            Ok(supported_formats.into_iter())
        }
    }

    pub fn supported_input_configs(
        &self,
    ) -> Result<SupportedInputConfigs, SupportedStreamConfigsError> {
        if self.data_flow() == Audio::eCapture {
            self.supported_formats()
        // If it's an output device, assume no input formats.
        } else {
            Ok(vec![].into_iter())
        }
    }

    pub fn supported_output_configs(
        &self,
    ) -> Result<SupportedOutputConfigs, SupportedStreamConfigsError> {
        if self.data_flow() == Audio::eRender {
            self.supported_formats()
        // If it's an input device, assume no output formats.
        } else {
            Ok(vec![].into_iter())
        }
    }

    // We always create voices in shared mode, therefore all samples go through an audio
    // processor to mix them together.
    //
    // One format is guaranteed to be supported, the one returned by `GetMixFormat`.
    fn default_format(&self) -> Result<SupportedStreamConfig, DefaultStreamConfigError> {
        // initializing COM because we call `CoTaskMemFree`
        com::com_initialized();

        let lock = match self.ensure_future_audio_client() {
            Ok(lock) => lock,
            Err(ref e) if e.code() == Audio::AUDCLNT_E_DEVICE_INVALIDATED => {
                return Err(DefaultStreamConfigError::DeviceNotAvailable)
            }
            Err(e) => {
                let description = format!("{}", e);
                let err = BackendSpecificError { description };
                return Err(err.into());
            }
        };
        let client = &lock.as_ref().unwrap().0;

        unsafe {
            let format_ptr = client
                .GetMixFormat()
                .map(WaveFormatExPtr)
                .map_err(windows_err_to_cpal_err::<DefaultStreamConfigError>)?;

            format_from_waveformatex_ptr(format_ptr.0, client)
                .ok_or(DefaultStreamConfigError::StreamTypeNotSupported)
        }
    }

    pub(crate) fn data_flow(&self) -> Audio::EDataFlow {
        match &self.device {
            DeviceType::DefaultOutput => Audio::eRender,
            DeviceType::DefaultInput => Audio::eCapture,
            DeviceType::Specific(device) => {
                let endpoint = Endpoint::from(device.clone());
                endpoint.data_flow()
            }
        }
    }

    pub fn default_input_config(&self) -> Result<SupportedStreamConfig, DefaultStreamConfigError> {
        if self.data_flow() == Audio::eCapture {
            self.default_format()
        } else {
            Err(DefaultStreamConfigError::StreamTypeNotSupported)
        }
    }

    pub fn default_output_config(&self) -> Result<SupportedStreamConfig, DefaultStreamConfigError> {
        let data_flow = self.data_flow();
        if data_flow == Audio::eRender {
            self.default_format()
        } else {
            Err(DefaultStreamConfigError::StreamTypeNotSupported)
        }
    }

    pub(crate) fn build_input_stream_raw_inner(
        &self,
        config: &StreamConfig,
        sample_format: SampleFormat,
    ) -> Result<StreamInner, BuildStreamError> {
        unsafe {
            // Making sure that COM is initialized.
            // It's not actually sure that this is required, but when in doubt do it.
            com::com_initialized();

            // Obtaining a `IAudioClient`.
            let audio_client = match self.build_audioclient() {
                Ok(client) => client,
                Err(ref e) if e.code() == Audio::AUDCLNT_E_DEVICE_INVALIDATED => {
                    return Err(BuildStreamError::DeviceNotAvailable)
                }
                Err(e) => {
                    let description = format!("{}", e);
                    let err = BackendSpecificError { description };
                    return Err(err.into());
                }
            };

            // Note: Buffer size validation is not needed here - `IAudioClient::Initialize`
            // will return `AUDCLNT_E_BUFFER_SIZE_ERROR` if the buffer size is not supported.
            let buffer_duration = buffer_size_to_duration(&config.buffer_size, config.sample_rate);

            let mut stream_flags = Audio::AUDCLNT_STREAMFLAGS_EVENTCALLBACK;

            if self.data_flow() == Audio::eRender {
                stream_flags |= Audio::AUDCLNT_STREAMFLAGS_LOOPBACK;
            }

            // Computing the format and initializing the device.
            let waveformatex = {
                let format_attempt = config_to_waveformatextensible(config, sample_format)
                    .ok_or(BuildStreamError::StreamConfigNotSupported)?;
                let share_mode = Audio::AUDCLNT_SHAREMODE_SHARED;

                // Ensure the format is supported.
                match super::device::is_format_supported(&audio_client, &format_attempt.Format) {
                    Ok(false) => return Err(BuildStreamError::StreamConfigNotSupported),
                    Err(_) => return Err(BuildStreamError::DeviceNotAvailable),
                    _ => (),
                }

                // Finally, initializing the audio client
                let hresult = audio_client.Initialize(
                    share_mode,
                    stream_flags,
                    buffer_duration,
                    0,
                    &format_attempt.Format,
                    None,
                );
                match hresult {
                    Err(ref e) if e.code() == Audio::AUDCLNT_E_DEVICE_INVALIDATED => {
                        return Err(BuildStreamError::DeviceNotAvailable);
                    }
                    Err(e) => {
                        let description = format!("{}", e);
                        let err = BackendSpecificError { description };
                        return Err(err.into());
                    }
                    Ok(()) => (),
                };

                format_attempt.Format
            };

            // obtaining the size of the samples buffer in number of frames
            let max_frames_in_buffer = audio_client
                .GetBufferSize()
                .map_err(windows_err_to_cpal_err::<BuildStreamError>)?;

            // Creating the event that will be signalled whenever we need to submit some samples.
            let event = {
                let event =
                    Threading::CreateEventA(None, false, false, windows::core::PCSTR(ptr::null()))
                        .map_err(|e| {
                            let description = format!("failed to create event: {}", e);
                            let err = BackendSpecificError { description };
                            BuildStreamError::from(err)
                        })?;

                if let Err(e) = audio_client.SetEventHandle(event) {
                    let description = format!("failed to call SetEventHandle: {}", e);
                    let err = BackendSpecificError { description };
                    return Err(err.into());
                }

                event
            };

            // Building a `IAudioCaptureClient` that will be used to read captured samples.
            let capture_client = audio_client
                .GetService::<Audio::IAudioCaptureClient>()
                .map_err(|e| {
                    windows_err_to_cpal_err_message::<BuildStreamError>(
                        e,
                        "failed to build capture client: ",
                    )
                })?;

            // Once we built the `StreamInner`, we add a command that will be picked up by the
            // `run()` method and added to the `RunContext`.
            let client_flow = AudioClientFlow::Capture { capture_client };

            let audio_clock = get_audio_clock(&audio_client)?;

            Ok(StreamInner {
                audio_client,
                audio_clock,
                client_flow,
                event,
                playing: false,
                max_frames_in_buffer,
                bytes_per_frame: waveformatex.nBlockAlign,
                config: config.clone(),
                sample_format,
            })
        }
    }

    pub(crate) fn build_output_stream_raw_inner(
        &self,
        config: &StreamConfig,
        sample_format: SampleFormat,
    ) -> Result<StreamInner, BuildStreamError> {
        unsafe {
            // Making sure that COM is initialized.
            // It's not actually sure that this is required, but when in doubt do it.
            com::com_initialized();

            // Obtaining a `IAudioClient`.
            let audio_client = self
                .build_audioclient()
                .map_err(windows_err_to_cpal_err::<BuildStreamError>)?;

            // Note: Buffer size validation is not needed here - `IAudioClient::Initialize`
            // will return `AUDCLNT_E_BUFFER_SIZE_ERROR` if the buffer size is not supported.
            let buffer_duration = buffer_size_to_duration(&config.buffer_size, config.sample_rate);

            // Computing the format and initializing the device.
            let waveformatex = {
                let format_attempt = config_to_waveformatextensible(config, sample_format)
                    .ok_or(BuildStreamError::StreamConfigNotSupported)?;
                let share_mode = Audio::AUDCLNT_SHAREMODE_SHARED;

                // Ensure the format is supported.
                match super::device::is_format_supported(&audio_client, &format_attempt.Format) {
                    Ok(false) => return Err(BuildStreamError::StreamConfigNotSupported),
                    Err(_) => return Err(BuildStreamError::DeviceNotAvailable),
                    _ => (),
                }

                // Finally, initializing the audio client
                audio_client
                    .Initialize(
                        share_mode,
                        Audio::AUDCLNT_STREAMFLAGS_EVENTCALLBACK,
                        buffer_duration,
                        0,
                        &format_attempt.Format,
                        None,
                    )
                    .map_err(windows_err_to_cpal_err::<BuildStreamError>)?;

                format_attempt.Format
            };

            // Creating the event that will be signalled whenever we need to submit some samples.
            let event = {
                let event =
                    Threading::CreateEventA(None, false, false, windows::core::PCSTR(ptr::null()))
                        .map_err(|e| {
                            let description = format!("failed to create event: {}", e);
                            let err = BackendSpecificError { description };
                            BuildStreamError::from(err)
                        })?;

                if let Err(e) = audio_client.SetEventHandle(event) {
                    let description = format!("failed to call SetEventHandle: {}", e);
                    let err = BackendSpecificError { description };
                    return Err(err.into());
                }

                event
            };

            // obtaining the size of the samples buffer in number of frames
            let max_frames_in_buffer = audio_client.GetBufferSize().map_err(|e| {
                windows_err_to_cpal_err_message::<BuildStreamError>(
                    e,
                    "failed to obtain buffer size: ",
                )
            })?;

            // Building a `IAudioRenderClient` that will be used to fill the samples buffer.
            let render_client = audio_client
                .GetService::<IAudioRenderClient>()
                .map_err(|e| {
                    windows_err_to_cpal_err_message::<BuildStreamError>(
                        e,
                        "failed to build render client: ",
                    )
                })?;

            // Once we built the `StreamInner`, we add a command that will be picked up by the
            // `run()` method and added to the `RunContext`.
            let client_flow = AudioClientFlow::Render { render_client };

            let audio_clock = get_audio_clock(&audio_client)?;

            Ok(StreamInner {
                audio_client,
                audio_clock,
                client_flow,
                event,
                playing: false,
                max_frames_in_buffer,
                bytes_per_frame: waveformatex.nBlockAlign,
                config: config.clone(),
                sample_format,
            })
        }
    }
}

impl PartialEq for Device {
    fn eq(&self, other: &Device) -> bool {
        match (&self.device, &other.device) {
            (DeviceType::DefaultOutput, DeviceType::DefaultOutput) => true,
            (DeviceType::DefaultInput, DeviceType::DefaultInput) => true,
            (DeviceType::Specific(dev1), DeviceType::Specific(dev2)) => {
                // Use case: In order to check whether the default device has changed
                // the client code might need to compare the previous default device with the current one.
                // The pointer comparison (`self.device == other.device`) don't work there,
                // because the pointers are different even when the default device stays the same.
                //
                // In this code section we're trying to use the GetId method for the device comparison, cf.
                // https://docs.microsoft.com/en-us/windows/desktop/api/mmdeviceapi/nf-mmdeviceapi-immdevice-getid
                unsafe {
                    // GetId only fails with E_OUTOFMEMORY and if it does, we're probably dead already.
                    // Plus it won't do to change the device comparison logic unexpectedly.
                    let id1 = dev1.GetId().expect("cpal: GetId failure");
                    let id1 = ComString(id1);
                    let id2 = dev2.GetId().expect("cpal: GetId failure");
                    let id2 = ComString(id2);
                    // 16-bit null-terminated comparison.
                    let mut offset = 0;
                    loop {
                        let w1: u16 = *(id1.0).0.offset(offset);
                        let w2: u16 = *(id2.0).0.offset(offset);
                        if w1 == 0 && w2 == 0 {
                            return true;
                        }
                        if w1 != w2 {
                            return false;
                        }
                        offset += 1;
                    }
                }
            }
            _ => false,
        }
    }
}

impl Eq for Device {}

impl std::hash::Hash for Device {
    fn hash<H: std::hash::Hasher>(&self, state: &mut H) {
        // Hash the device ID for consistency with PartialEq
        // SAFETY: GetId only fails with E_OUTOFMEMORY, which is unrecoverable.
        // We need consistent hash/eq behavior.
        unsafe {
            use windows::Win32::System::Com;

            struct IdRAII(windows::core::PWSTR);
            impl Drop for IdRAII {
                fn drop(&mut self) {
                    unsafe { Com::CoTaskMemFree(Some(self.0 .0 as *mut _)) }
                }
            }

            let id = self.device.GetId().expect("cpal: GetId failure");
            let id = IdRAII(id);

            // Hash the 16-bit null-terminated string
            let mut offset = 0;
            loop {
                let w: u16 = *(id.0).0.offset(offset);
                if w == 0 {
                    break;
                }
                w.hash(state);
                offset += 1;
            }
        }
    }
}

impl fmt::Debug for Device {
    fn fmt(&self, f: &mut fmt::Formatter) -> fmt::Result {
        f.debug_struct("Device")
            .field("device", &self.device)
            .field("description", &self.description())
            .finish()
    }
}

impl From<Audio::IMMDevice> for Endpoint {
    fn from(device: Audio::IMMDevice) -> Self {
        unsafe {
            let endpoint = immendpoint_from_immdevice(device);
            Endpoint { endpoint }
        }
    }
}

impl Endpoint {
    fn data_flow(&self) -> Audio::EDataFlow {
        unsafe { data_flow_from_immendpoint(&self.endpoint) }
    }
}

static ENUMERATOR: OnceLock<Enumerator> = OnceLock::new();

fn get_enumerator() -> &'static Enumerator {
    ENUMERATOR.get_or_init(|| {
        // COM initialization is thread local, but we only need to have COM initialized in the
        // thread we create the objects in
        com::com_initialized();

        // building the devices enumerator object
        unsafe {
            let enumerator = Com::CoCreateInstance::<_, Audio::IMMDeviceEnumerator>(
                &Audio::MMDeviceEnumerator,
                None,
                Com::CLSCTX_ALL,
            )
            .unwrap();

            Enumerator(enumerator)
        }
    })
}

// Helper function to query a DWORD property from a WASAPI device property store
unsafe fn get_property_u32(
    property_store: &IPropertyStore,
    property_key: *const PROPERTYKEY,
) -> Option<u32> {
    let mut property_value = property_store.GetValue(property_key).ok()?;
    let prop_variant = &property_value.Anonymous.Anonymous;

    // Check if it's a UI4 (unsigned 32-bit integer)
    if prop_variant.vt != VT_UI4 {
        return None;
    }

    let value = *(&prop_variant.Anonymous as *const _ as *const u32);

    // Clean up the property
    StructuredStorage::PropVariantClear(&mut property_value).ok();

    Some(value)
}

// Helper function to query a string property from a WASAPI device property store
unsafe fn get_property_string(
    property_store: &IPropertyStore,
    property_key: *const PROPERTYKEY,
) -> Option<String> {
    let mut property_value = property_store.GetValue(property_key).ok()?;
    let prop_variant = &property_value.Anonymous.Anonymous;

    // Read the string from the union data field, expecting a *const u16.
    if prop_variant.vt != VT_LPWSTR {
        return None;
    }
    let ptr_utf16 = *(&prop_variant.Anonymous as *const _ as *const *const u16);

    // Find the length of the null-terminated string with a safety limit
    const MAX_STRING_LEN: usize = 32768; // 32K characters should be more than enough
    let mut len = 0;
    while len < MAX_STRING_LEN && *ptr_utf16.add(len) != 0 {
        len += 1;
    }

    // If we hit the limit, the string is likely malformed (not null-terminated)
    if len >= MAX_STRING_LEN {
        return None;
    }

    // Create the utf16 slice and convert it into a string.
    let string_slice = slice::from_raw_parts(ptr_utf16, len);
    let os_string: OsString = OsStringExt::from_wide(string_slice);
    let result = match os_string.into_string() {
        Ok(string) => Some(string),
        Err(os_string) => Some(os_string.to_string_lossy().into()),
    };

    // Clean up the property.
    StructuredStorage::PropVariantClear(&mut property_value).ok();

    result
}

/// Send/Sync wrapper around `IMMDeviceEnumerator`.
struct Enumerator(Audio::IMMDeviceEnumerator);

unsafe impl Send for Enumerator {}
unsafe impl Sync for Enumerator {}

/// WASAPI implementation for `Devices`.
pub struct Devices {
    collection: Audio::IMMDeviceCollection,
    total_count: u32,
    next_item: u32,
}

impl Devices {
    pub fn new() -> Result<Self, DevicesError> {
        unsafe {
            // can fail because of wrong parameters (should never happen) or out of memory
            let collection = get_enumerator()
                .0
                .EnumAudioEndpoints(Audio::eAll, Audio::DEVICE_STATE_ACTIVE)
                .map_err(BackendSpecificError::from)?;

            let count = collection.GetCount().map_err(BackendSpecificError::from)?;

            Ok(Devices {
                collection,
                total_count: count,
                next_item: 0,
            })
        }
    }
}

unsafe impl Send for Devices {}
unsafe impl Sync for Devices {}

impl Iterator for Devices {
    type Item = Device;

    fn next(&mut self) -> Option<Device> {
        if self.next_item >= self.total_count {
            return None;
        }

        unsafe {
            let device = self.collection.Item(self.next_item).unwrap();
            self.next_item += 1;
            Some(Device::from_immdevice(device))
        }
    }

    fn size_hint(&self) -> (usize, Option<usize>) {
        let num = self.total_count - self.next_item;
        let num = num as usize;
        (num, Some(num))
    }
}

pub fn default_input_device() -> Option<Device> {
    Some(Device::default_input())
}

pub fn default_output_device() -> Option<Device> {
    Some(Device::default_output())
}

/// Get the audio clock used to produce `StreamInstant`s.
unsafe fn get_audio_clock(
    audio_client: &Audio::IAudioClient,
) -> Result<Audio::IAudioClock, BuildStreamError> {
    audio_client
        .GetService::<Audio::IAudioClock>()
        .map_err(|e| {
            windows_err_to_cpal_err_message::<BuildStreamError>(e, "failed to build audio clock: ")
        })
}

// Turns a `Format` into a `WAVEFORMATEXTENSIBLE`.
//
// Returns `None` if the WAVEFORMATEXTENSIBLE does not support the given format.
fn config_to_waveformatextensible(
    config: &StreamConfig,
    sample_format: SampleFormat,
) -> Option<Audio::WAVEFORMATEXTENSIBLE> {
    let format_tag = match sample_format {
        SampleFormat::U8 | SampleFormat::I16 => Audio::WAVE_FORMAT_PCM,

        SampleFormat::I24
        | SampleFormat::U24
        | SampleFormat::I32
        | SampleFormat::I64
        | SampleFormat::F32 => KernelStreaming::WAVE_FORMAT_EXTENSIBLE,

        _ => return None,
    };
    let channels = config.channels;
    let sample_rate = config.sample_rate;
    let sample_bytes = sample_format.sample_size() as u16;
    let avg_bytes_per_sec = u32::from(channels) * sample_rate * u32::from(sample_bytes);
    let block_align = channels * sample_bytes;
    let bits_per_sample = match sample_format {
        // 24-bit formats use 32-bit storage but only 24 valid bits
        SampleFormat::I24 | SampleFormat::U24 => 24,
        _ => 8 * sample_bytes,
    };

    let cb_size = if format_tag == Audio::WAVE_FORMAT_PCM {
        0
    } else {
        let extensible_size = mem::size_of::<Audio::WAVEFORMATEXTENSIBLE>();
        let ex_size = mem::size_of::<Audio::WAVEFORMATEX>();
        (extensible_size - ex_size) as u16
    };

    let waveformatex = Audio::WAVEFORMATEX {
        wFormatTag: format_tag as u16,
        nChannels: channels,
        nSamplesPerSec: sample_rate,
        nAvgBytesPerSec: avg_bytes_per_sec,
        nBlockAlign: block_align,
        wBitsPerSample: bits_per_sample,
        cbSize: cb_size,
    };

    // CPAL does not care about speaker positions, so pass audio right through.
    let channel_mask = KernelStreaming::KSAUDIO_SPEAKER_DIRECTOUT;

    let sub_format = match sample_format {
        SampleFormat::U8
        | SampleFormat::I16
        | SampleFormat::I24
        | SampleFormat::U24
        | SampleFormat::I32
        | SampleFormat::I64 => KernelStreaming::KSDATAFORMAT_SUBTYPE_PCM,

        SampleFormat::F32 => Multimedia::KSDATAFORMAT_SUBTYPE_IEEE_FLOAT,
        _ => return None,
    };

    let waveformatextensible = Audio::WAVEFORMATEXTENSIBLE {
        Format: waveformatex,
        Samples: Audio::WAVEFORMATEXTENSIBLE_0 {
            wSamplesPerBlock: bits_per_sample,
        },
        dwChannelMask: channel_mask,
        SubFormat: sub_format,
    };

    Some(waveformatextensible)
}

fn buffer_size_to_duration(buffer_size: &BufferSize, sample_rate: u32) -> i64 {
    match buffer_size {
        BufferSize::Fixed(frames) => *frames as i64 * (1_000_000_000 / 100) / sample_rate as i64,
        BufferSize::Default => 0,
    }
}

fn buffer_duration_to_frames(buffer_duration: i64, sample_rate: u32) -> FrameCount {
    (buffer_duration * sample_rate as i64 * 100 / 1_000_000_000) as FrameCount
}<|MERGE_RESOLUTION|>--- conflicted
+++ resolved
@@ -1,8 +1,4 @@
-<<<<<<< HEAD
 use crate::host::wasapi::com::ComString;
-use crate::FrameCount;
-=======
->>>>>>> 5d571761
 use crate::{
     BackendSpecificError, BufferSize, Data, DefaultStreamConfigError, DeviceDescription,
     DeviceDescriptionBuilder, DeviceDirection, DeviceId, DeviceIdError, DeviceNameError,
@@ -73,7 +69,7 @@
 unsafe impl Sync for IAudioClientWrapper {}
 
 #[derive(Debug, Clone)]
-enum DeviceType {
+enum DeviceHandle {
     DefaultOutput,
     DefaultInput,
     Specific(Audio::IMMDevice),
@@ -82,7 +78,7 @@
 /// An opaque type that identifies an end point.
 #[derive(Clone)]
 pub struct Device {
-    device: DeviceType,
+    device: DeviceHandle,
     /// We cache an uninitialized `IAudioClient` so that we can call functions from it without
     /// having to create/destroy audio clients all the time.
     future_audio_client: Arc<Mutex<Option<IAudioClientWrapper>>>, // TODO: add NonZero around the ptr
@@ -417,17 +413,13 @@
 }
 
 impl Device {
-<<<<<<< HEAD
-    pub fn name(&self) -> Result<String, DeviceNameError> {
+    pub fn description(&self) -> Result<DeviceDescription, DeviceNameError> {
         let device = self
             .immdevice()
             .ok_or(DeviceNameError::from(BackendSpecificError {
                 description: "device not found while getting name".to_string(),
             }))?;
 
-=======
-    pub fn description(&self) -> Result<DeviceDescription, DeviceNameError> {
->>>>>>> 5d571761
         unsafe {
             // Open the device's property store.
             let property_store = device
@@ -522,8 +514,16 @@
     }
 
     fn id(&self) -> Result<DeviceId, DeviceIdError> {
+        let device = self
+            .immdevice()
+            .ok_or_else(|| DeviceIdError::BackendSpecific {
+                err: BackendSpecificError {
+                    description: "device not found while getting id".to_string(),
+                },
+            })?;
+
         unsafe {
-            match self.device.GetId() {
+            match device.GetId() {
                 Ok(pwstr) => match pwstr.to_string() {
                     Ok(id_str) => Ok(DeviceId(crate::platform::HostId::Wasapi, id_str)),
                     Err(e) => Err(DeviceIdError::BackendSpecific {
@@ -539,7 +539,7 @@
 
     fn from_immdevice(device: Audio::IMMDevice) -> Self {
         Device {
-            device: DeviceType::Specific(device),
+            device: DeviceHandle::Specific(device),
             future_audio_client: Arc::new(Mutex::new(None)),
         }
     }
@@ -547,7 +547,7 @@
     #[inline]
     fn default_output() -> Self {
         Device {
-            device: DeviceType::DefaultOutput,
+            device: DeviceHandle::DefaultOutput,
             future_audio_client: Arc::new(Mutex::new(None)),
         }
     }
@@ -555,26 +555,26 @@
     #[inline]
     fn default_input() -> Self {
         Device {
-            device: DeviceType::DefaultInput,
+            device: DeviceHandle::DefaultInput,
             future_audio_client: Arc::new(Mutex::new(None)),
         }
     }
 
     pub fn immdevice(&self) -> Option<Audio::IMMDevice> {
         match &self.device {
-            DeviceType::DefaultOutput => unsafe {
+            DeviceHandle::DefaultOutput => unsafe {
                 get_enumerator()
                     .0
                     .GetDefaultAudioEndpoint(Audio::eRender, Audio::eConsole)
                     .ok()
             },
-            DeviceType::DefaultInput => unsafe {
+            DeviceHandle::DefaultInput => unsafe {
                 get_enumerator()
                     .0
                     .GetDefaultAudioEndpoint(Audio::eCapture, Audio::eConsole)
                     .ok()
             },
-            DeviceType::Specific(device) => Some(device.clone()),
+            DeviceHandle::Specific(device) => Some(device.clone()),
         }
     }
 
@@ -596,17 +596,17 @@
         #[cfg(feature = "wasapi-virtual-default-devices")]
         let audio_client: Audio::IAudioClient = unsafe {
             match &self.device {
-                DeviceType::DefaultOutput => {
+                DeviceHandle::DefaultOutput => {
                     let default_audio =
                         ComString(Com::StringFromIID(&Audio::DEVINTERFACE_AUDIO_RENDER)?);
                     activate_audio_interface_sync(default_audio.0)?
                 }
-                DeviceType::DefaultInput => {
+                DeviceHandle::DefaultInput => {
                     let default_audio =
                         ComString(Com::StringFromIID(&Audio::DEVINTERFACE_AUDIO_CAPTURE)?);
                     activate_audio_interface_sync(default_audio.0)?
                 }
-                DeviceType::Specific(device) => {
+                DeviceHandle::Specific(device) => {
                     // can fail if the device has been disconnected since we enumerated it, or if
                     // the device doesn't support playback for some reason
                     device.Activate(Com::CLSCTX_ALL, None)?
@@ -790,9 +790,9 @@
 
     pub(crate) fn data_flow(&self) -> Audio::EDataFlow {
         match &self.device {
-            DeviceType::DefaultOutput => Audio::eRender,
-            DeviceType::DefaultInput => Audio::eCapture,
-            DeviceType::Specific(device) => {
+            DeviceHandle::DefaultOutput => Audio::eRender,
+            DeviceHandle::DefaultInput => Audio::eCapture,
+            DeviceHandle::Specific(device) => {
                 let endpoint = Endpoint::from(device.clone());
                 endpoint.data_flow()
             }
@@ -1048,9 +1048,9 @@
 impl PartialEq for Device {
     fn eq(&self, other: &Device) -> bool {
         match (&self.device, &other.device) {
-            (DeviceType::DefaultOutput, DeviceType::DefaultOutput) => true,
-            (DeviceType::DefaultInput, DeviceType::DefaultInput) => true,
-            (DeviceType::Specific(dev1), DeviceType::Specific(dev2)) => {
+            (DeviceHandle::DefaultOutput, DeviceHandle::DefaultOutput) => true,
+            (DeviceHandle::DefaultInput, DeviceHandle::DefaultInput) => true,
+            (DeviceHandle::Specific(dev1), DeviceHandle::Specific(dev2)) => {
                 // Use case: In order to check whether the default device has changed
                 // the client code might need to compare the previous default device with the current one.
                 // The pointer comparison (`self.device == other.device`) don't work there,
@@ -1089,31 +1089,26 @@
 
 impl std::hash::Hash for Device {
     fn hash<H: std::hash::Hasher>(&self, state: &mut H) {
-        // Hash the device ID for consistency with PartialEq
-        // SAFETY: GetId only fails with E_OUTOFMEMORY, which is unrecoverable.
-        // We need consistent hash/eq behavior.
-        unsafe {
-            use windows::Win32::System::Com;
-
-            struct IdRAII(windows::core::PWSTR);
-            impl Drop for IdRAII {
-                fn drop(&mut self) {
-                    unsafe { Com::CoTaskMemFree(Some(self.0 .0 as *mut _)) }
-                }
-            }
-
-            let id = self.device.GetId().expect("cpal: GetId failure");
-            let id = IdRAII(id);
-
-            // Hash the 16-bit null-terminated string
-            let mut offset = 0;
-            loop {
-                let w: u16 = *(id.0).0.offset(offset);
-                if w == 0 {
-                    break;
-                }
-                w.hash(state);
-                offset += 1;
+        // Hash consistently with PartialEq
+        mem::discriminant(&self.device).hash(state);
+
+        if let DeviceHandle::Specific(device) = &self.device {
+            // SAFETY: GetId only fails with E_OUTOFMEMORY, which is unrecoverable.
+            // We need consistent hash/eq behavior.
+            unsafe {
+                let id = device.GetId().expect("cpal: GetId failure");
+                let id = ComString(id);
+
+                // Hash the 16-bit null-terminated string
+                let mut offset = 0;
+                loop {
+                    let w: u16 = *(id.0).0.offset(offset);
+                    if w == 0 {
+                        break;
+                    }
+                    w.hash(state);
+                    offset += 1;
+                }
             }
         }
     }
