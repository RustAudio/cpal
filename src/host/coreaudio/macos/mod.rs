#![allow(deprecated)]
use super::{asbd_from_config, check_os_status, frames_to_duration, host_time_to_stream_instant};

use super::OSStatus;
use crate::host::coreaudio::macos::loopback::LoopbackDevice;
use crate::traits::{HostTrait, StreamTrait};
use crate::{BackendSpecificError, DevicesError, PauseStreamError, PlayStreamError};
use coreaudio::audio_unit::AudioUnit;
use objc2_core_audio::AudioDeviceID;
use std::cell::RefCell;
use std::rc::Rc;

pub use self::enumerate::{default_input_device, default_output_device, Devices};

use coreaudio::sys::{
    kAudioDevicePropertyLatency, kAudioDevicePropertySafetyOffset, kAudioStreamPropertyLatency,
};
use property_listener::AudioObjectPropertyListener;

mod device;
pub mod enumerate;
mod loopback;
mod property_listener;
pub use device::Device;

/// Coreaudio host, the default host on macOS.
#[derive(Debug)]
pub struct Host;

impl Host {
    pub fn new() -> Result<Self, crate::HostUnavailable> {
        Ok(Host)
    }
}

impl HostTrait for Host {
    type Devices = Devices;
    type Device = Device;

    fn is_available() -> bool {
        // Assume coreaudio is always available
        true
    }

    fn devices(&self) -> Result<Self::Devices, DevicesError> {
        Devices::new()
    }

    fn default_input_device(&self) -> Option<Self::Device> {
        default_input_device()
    }

    fn default_output_device(&self) -> Option<Self::Device> {
        default_output_device()
    }
}

struct StreamInner {
    playing: bool,
    audio_unit: AudioUnit,
    /// Manage the lifetime of the closure that handles device disconnection.
    _disconnect_listener: Option<AudioObjectPropertyListener>,
    // Track the device with which the audio unit was spawned.
    //
    // We must do this so that we can avoid changing the device sample rate if there is already
    // a stream associated with the device.
    #[allow(dead_code)]
    device_id: AudioDeviceID,
    /// Manage the lifetime of the aggregate device used
    /// for loopback recording
    _loopback_device: Option<LoopbackDevice>,
}

impl StreamInner {
    fn play(&mut self) -> Result<(), PlayStreamError> {
        if !self.playing {
            if let Err(e) = self.audio_unit.start() {
                let description = format!("{e}");
                let err = BackendSpecificError { description };
                return Err(err.into());
            }
            self.playing = true;
        }
        Ok(())
    }

    fn pause(&mut self) -> Result<(), PauseStreamError> {
        if self.playing {
            if let Err(e) = self.audio_unit.stop() {
                let description = format!("{e}");
                let err = BackendSpecificError { description };
                return Err(err.into());
            }
            self.playing = false;
        }
        Ok(())
    }
}

#[derive(Clone)]
pub struct Stream {
    inner: Rc<RefCell<StreamInner>>,
}

impl Stream {
    fn new(inner: StreamInner) -> Self {
        Self {
            inner: Rc::new(RefCell::new(inner)),
        }
    }
}

impl StreamTrait for Stream {
    fn play(&self) -> Result<(), PlayStreamError> {
        let mut stream = self.inner.borrow_mut();

        stream.play()
    }

    fn pause(&self) -> Result<(), PauseStreamError> {
        let mut stream = self.inner.borrow_mut();

        stream.pause()
    }
}

#[cfg(test)]
mod test {
    use crate::{
        default_host,
        traits::{DeviceTrait, HostTrait, StreamTrait},
        Sample,
    };

    #[test]
    fn test_play() {
        let host = default_host();
        let device = host.default_output_device().unwrap();

        let mut supported_configs_range = device.supported_output_configs().unwrap();
        let supported_config = supported_configs_range
            .next()
            .unwrap()
            .with_max_sample_rate();
        let config = supported_config.config();

        let stream = device
            .build_output_stream(
                &config,
                write_silence::<f32>,
                move |err| println!("Error: {err}"),
                None, // None=blocking, Some(Duration)=timeout
            )
            .unwrap();
        stream.play().unwrap();
        std::thread::sleep(std::time::Duration::from_secs(1));
    }

    #[test]
    fn test_record() {
        let host = default_host();
        let device = host.default_input_device().unwrap();
        println!("Device: {:?}", device.name());

        let mut supported_configs_range = device.supported_input_configs().unwrap();
        println!("Supported configs:");
        for config in supported_configs_range.clone() {
            println!("{:?}", config)
        }
        let supported_config = supported_configs_range
            .next()
            .unwrap()
            .with_max_sample_rate();
        let config = supported_config.config();

        let stream = device
            .build_input_stream(
                &config,
                move |data: &[f32], _: &crate::InputCallbackInfo| {
                    // react to stream events and read or write stream data here.
                    println!("Got data: {:?}", &data[..25]);
                },
                move |err| println!("Error: {err}"),
                None, // None=blocking, Some(Duration)=timeout
            )
            .unwrap();
        stream.play().unwrap();
        std::thread::sleep(std::time::Duration::from_secs(1));
    }

    #[test]
    fn test_record_output() {
        if std::env::var("CI").is_ok() {
            println!("Skipping test_record_output in CI environment due to permissions");
            return;
        }

        let host = default_host();
        let device = host.default_output_device().unwrap();

        let mut supported_configs_range = device.supported_output_configs().unwrap();
        let supported_config = supported_configs_range
            .next()
            .unwrap()
            .with_max_sample_rate();
        let config = supported_config.config();

        println!("Building input stream");
        let stream = device
            .build_input_stream(
                &config,
                move |data: &[f32], _: &crate::InputCallbackInfo| {
                    // react to stream events and read or write stream data here.
                    println!("Got data: {:?}", &data[..25]);
                },
                move |err| println!("Error: {err}"),
                None, // None=blocking, Some(Duration)=timeout
            )
            .unwrap();
        stream.play().unwrap();
        std::thread::sleep(std::time::Duration::from_secs(1));
    }

    fn write_silence<T: Sample>(data: &mut [T], _: &crate::OutputCallbackInfo) {
        for sample in data.iter_mut() {
            *sample = Sample::EQUILIBRIUM;
        }
    }
<<<<<<< HEAD
=======

    fn latency(&self) -> Option<u32> {
        let stream = self.inner.lock().unwrap();
        let audio_unit = &stream.audio_unit;

        // device presentation latency
        let device_latency: u32 = match audio_unit.get_property(
            kAudioDevicePropertyLatency,
            Scope::Global,
            Element::Output,
        ) {
            Ok(device_latency) => device_latency,
            Err(_) => return None,
        };

        // stream presentation latency
        let stream_latency: u32 = match audio_unit.get_property(
            kAudioStreamPropertyLatency,
            Scope::Global,
            Element::Output,
        ) {
            Ok(stream_latency) => stream_latency,
            Err(_) => return None,
        };

        // device safety offset
        let safety_offset: u32 = match audio_unit.get_property(
            kAudioDevicePropertySafetyOffset,
            Scope::Global,
            Element::Output,
        ) {
            Ok(safety_offset) => safety_offset,
            Err(_) => return None,
        };

        // IO buffer frame size
        let buffer_size: u32 = match audio_unit.get_property(
            kAudioDevicePropertyBufferFrameSize,
            Scope::Global,
            Element::Output,
        ) {
            Ok(buffer_size) => buffer_size,
            Err(_) => return None,
        };

        let latency = device_latency + stream_latency + safety_offset + buffer_size;

        Some(latency)
    }
}

fn get_io_buffer_frame_size_range(
    audio_unit: &AudioUnit,
) -> Result<SupportedBufferSize, coreaudio::Error> {
    let buffer_size_range: AudioValueRange = audio_unit.get_property(
        kAudioDevicePropertyBufferFrameSizeRange,
        Scope::Global,
        Element::Output,
    )?;

    Ok(SupportedBufferSize::Range {
        min: buffer_size_range.mMinimum as u32,
        max: buffer_size_range.mMaximum as u32,
    })
>>>>>>> 84e6a334
}<|MERGE_RESOLUTION|>--- conflicted
+++ resolved
@@ -122,6 +122,55 @@
 
         stream.pause()
     }
+
+    fn latency(&self) -> Option<u32> {
+        let stream = self.inner.lock().unwrap();
+        let audio_unit = &stream.audio_unit;
+
+        // device presentation latency
+        let device_latency: u32 = match audio_unit.get_property(
+            kAudioDevicePropertyLatency,
+            Scope::Global,
+            Element::Output,
+        ) {
+            Ok(device_latency) => device_latency,
+            Err(_) => return None,
+        };
+
+        // stream presentation latency
+        let stream_latency: u32 = match audio_unit.get_property(
+            kAudioStreamPropertyLatency,
+            Scope::Global,
+            Element::Output,
+        ) {
+            Ok(stream_latency) => stream_latency,
+            Err(_) => return None,
+        };
+
+        // device safety offset
+        let safety_offset: u32 = match audio_unit.get_property(
+            kAudioDevicePropertySafetyOffset,
+            Scope::Global,
+            Element::Output,
+        ) {
+            Ok(safety_offset) => safety_offset,
+            Err(_) => return None,
+        };
+
+        // IO buffer frame size
+        let buffer_size: u32 = match audio_unit.get_property(
+            kAudioDevicePropertyBufferFrameSize,
+            Scope::Global,
+            Element::Output,
+        ) {
+            Ok(buffer_size) => buffer_size,
+            Err(_) => return None,
+        };
+
+        let latency = device_latency + stream_latency + safety_offset + buffer_size;
+
+        Some(latency)
+    }
 }
 
 #[cfg(test)]
@@ -226,71 +275,4 @@
             *sample = Sample::EQUILIBRIUM;
         }
     }
-<<<<<<< HEAD
-=======
-
-    fn latency(&self) -> Option<u32> {
-        let stream = self.inner.lock().unwrap();
-        let audio_unit = &stream.audio_unit;
-
-        // device presentation latency
-        let device_latency: u32 = match audio_unit.get_property(
-            kAudioDevicePropertyLatency,
-            Scope::Global,
-            Element::Output,
-        ) {
-            Ok(device_latency) => device_latency,
-            Err(_) => return None,
-        };
-
-        // stream presentation latency
-        let stream_latency: u32 = match audio_unit.get_property(
-            kAudioStreamPropertyLatency,
-            Scope::Global,
-            Element::Output,
-        ) {
-            Ok(stream_latency) => stream_latency,
-            Err(_) => return None,
-        };
-
-        // device safety offset
-        let safety_offset: u32 = match audio_unit.get_property(
-            kAudioDevicePropertySafetyOffset,
-            Scope::Global,
-            Element::Output,
-        ) {
-            Ok(safety_offset) => safety_offset,
-            Err(_) => return None,
-        };
-
-        // IO buffer frame size
-        let buffer_size: u32 = match audio_unit.get_property(
-            kAudioDevicePropertyBufferFrameSize,
-            Scope::Global,
-            Element::Output,
-        ) {
-            Ok(buffer_size) => buffer_size,
-            Err(_) => return None,
-        };
-
-        let latency = device_latency + stream_latency + safety_offset + buffer_size;
-
-        Some(latency)
-    }
-}
-
-fn get_io_buffer_frame_size_range(
-    audio_unit: &AudioUnit,
-) -> Result<SupportedBufferSize, coreaudio::Error> {
-    let buffer_size_range: AudioValueRange = audio_unit.get_property(
-        kAudioDevicePropertyBufferFrameSizeRange,
-        Scope::Global,
-        Element::Output,
-    )?;
-
-    Ok(SupportedBufferSize::Range {
-        min: buffer_size_range.mMinimum as u32,
-        max: buffer_size_range.mMaximum as u32,
-    })
->>>>>>> 84e6a334
 }