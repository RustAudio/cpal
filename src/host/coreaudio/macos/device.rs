--- conflicted
+++ resolved
@@ -107,13 +107,8 @@
         }
 
         // Now that we have the available ranges, pick the one matching the desired rate.
-<<<<<<< HEAD
-        let sample_rate = target_sample_rate.0;
+        let sample_rate = target_sample_rate;
         if !ranges
-=======
-        let sample_rate = target_sample_rate;
-        let maybe_index = ranges
->>>>>>> fb0fdd1a
             .iter()
             .any(|r| sample_rate as f64 >= r.mMinimum && sample_rate as f64 <= r.mMaximum)
         {
