use std::mem;

/// Format that each sample has.
#[derive(Clone, Copy, Debug, PartialEq, Eq)]
pub enum SampleFormat {
    /// The value 0 corresponds to 0.
    I16,
    I32,
    /// The value 0 corresponds to 32768.
    U16,
    /// The boundaries are (-1.0, 1.0).
    F32,
}

impl SampleFormat {
    /// Returns the size in bytes of a sample of this format.
    #[inline]
    pub fn sample_size(&self) -> usize {
        match *self {
            SampleFormat::I16 => mem::size_of::<i16>(),
            SampleFormat::U16 => mem::size_of::<u16>(),
            SampleFormat::F32 => mem::size_of::<f32>(),
            SampleFormat::I32 => mem::size_of::<i32>(),
        }
    }
}

/// Trait for containers that contain PCM data.
pub unsafe trait Sample: Copy + Clone {
    /// The `SampleFormat` corresponding to this data type.
    const FORMAT: SampleFormat;

    /// Turns the sample into its equivalent as a floating-point.
    fn to_f32(&self) -> f32;
    /// Converts this sample into a standard u16 sample.
    fn to_u16(&self) -> u16;
    /// Converts this sample into a standard i16 sample.
    fn to_i16(&self) -> i16;
    /// Converts this sample into a standard i32 sample.
    fn to_i32(&self) -> i32;

<<<<<<< HEAD
    /// Converts any sample type to this one by calling `to_i16`, `to_i32`, `to_u16`,  or `to_f32`.
    fn from<S>(sample: &S) -> Self
=======
    /// Converts any sample type to this one by calling `to_i16`, `to_u16` or `to_f32`.
    fn from<S>(s: &S) -> Self
>>>>>>> 1edf930b
    where
        S: Sample;
}

unsafe impl Sample for u16 {
    const FORMAT: SampleFormat = SampleFormat::U16;

    #[inline]
    fn to_f32(&self) -> f32 {
        self.to_i16().to_f32()
    }

    #[inline]
    fn to_u16(&self) -> u16 {
        *self
    }

    #[inline]
    fn to_i16(&self) -> i16 {
        (*self as i16).wrapping_add(i16::MIN)
    }

    #[inline]
    fn to_i32(&self) -> i32 {
        self.to_f32().to_i32()
    }

    #[inline]
    fn from<S>(sample: &S) -> Self
    where
        S: Sample,
    {
        sample.to_u16()
    }
}

unsafe impl Sample for i16 {
    const FORMAT: SampleFormat = SampleFormat::I16;

    #[inline]
    fn to_f32(&self) -> f32 {
        if *self < 0 {
            *self as f32 / -(i16::MIN as f32)
        } else {
            *self as f32 / i16::MAX as f32
        }
    }

    #[inline]
    fn to_u16(&self) -> u16 {
        self.wrapping_add(i16::MIN) as u16
    }

    #[inline]
    fn to_i16(&self) -> i16 {
        *self
    }

    #[inline]
    fn to_i32(&self) -> i32 {
        self.to_f32().to_i32()
    }

    #[inline]
    fn from<S>(sample: &S) -> Self
    where
        S: Sample,
    {
        sample.to_i16()
    }
}
const F32_TO_16BIT_INT_MULTIPLIER: f32 = u16::MAX as f32 * 0.5;
unsafe impl Sample for f32 {
    const FORMAT: SampleFormat = SampleFormat::F32;

    #[inline]
    fn to_f32(&self) -> f32 {
        *self
    }

    /// This function inherently returns a lossy value due to scaling.
    #[inline]
    fn to_u16(&self) -> u16 {
        (((*self + 1.0) * 0.5) * ::std::u16::MAX as f32).round() as u16
    }

    /// This function inherently returns a lossy value due to scaling.
    #[inline]
    fn to_i16(&self) -> i16 {
        if *self >= 0.0 {
            (*self * i16::MAX as f32) as i16
        } else {
            (-*self * i16::MIN as f32) as i16
        }
    }

    #[inline]
<<<<<<< HEAD
    fn to_i32(&self) -> i32 {
        if self.is_sign_positive() {
            (*self as f64 * std::i32::MAX as f64).round() as i32
        } else {
            (*self as f64 * -(std::i32::MIN as f64)).round() as i32
        }
=======
    fn to_u16(&self) -> u16 {
        self.mul_add(F32_TO_16BIT_INT_MULTIPLIER, F32_TO_16BIT_INT_MULTIPLIER)
            .round() as u16
>>>>>>> 1edf930b
    }

    #[inline]
    fn from<S>(sample: &S) -> Self
    where
        S: Sample,
    {
        sample.to_f32()
    }
}

unsafe impl Sample for i32 {
    const FORMAT: SampleFormat = SampleFormat::I32;

    /// This function inherently returns a lossy value due to scaling.
    #[inline]
    fn to_f32(&self) -> f32 {
        if *self < 0 {
            (*self as f64 * (1.0 / -(::std::i32::MIN as f64))) as f32
        } else {
            (*self as f64 * (1.0 / ::std::i32::MAX as f64)) as f32
        }
    }

    /// This function inherently returns a lossy value due to scaling.
    #[inline]
    fn to_i16(&self) -> i16 {
        self.to_f32().to_i16()
    }

    /// This function inherently returns a lossy value due to scaling.
    #[inline]
    fn to_u16(&self) -> u16 {
        self.to_f32().to_u16()
    }

    #[inline]
    fn to_i32(&self) -> i32 {
        *self
    }

    #[inline]
    fn from<S>(sample: &S) -> Self
    where
        S: Sample,
    {
        sample.to_i32()
    }
}

#[cfg(test)]
mod test {
    use super::Sample;

    #[test]
    fn i32_to_i16() {
        assert_eq!(std::i32::MAX.to_i16(), std::i16::MAX);
        assert_eq!((std::i32::MIN / 2).to_i16(), std::i16::MIN / 2);
        assert_eq!(std::i32::MIN.to_i16(), std::i16::MIN);
        assert_eq!(0i32.to_i16(), 0);
    }

    #[test]
    fn i32_to_i32() {
        assert_eq!(std::i32::MAX.to_i32(), std::i32::MAX);
        assert_eq!((std::i32::MIN / 2).to_i32(), std::i32::MIN / 2);
        assert_eq!(std::i32::MIN.to_i32(), std::i32::MIN);
        assert_eq!(0i32.to_i32(), 0);
    }

    #[test]
    fn i32_to_u16() {
        assert_eq!(std::i32::MAX.to_u16(), std::u16::MAX);
        assert_eq!(0i32.to_u16(), (std::u16::MAX as f32 / 2.0).round() as u16);
        assert_eq!(std::i32::MIN.to_u16(), std::u16::MIN);
    }

    #[test]
    fn i32_to_f32() {
        assert_eq!(std::i32::MAX.to_f32(), 1.0f32);
        assert_eq!((std::i32::MAX / 8).to_f32(), 0.125f32);
        assert_eq!((std::i32::MAX / -16).to_f32(), -0.0625f32);
        assert_eq!((std::i32::MAX / -4).to_f32(), -0.25f32);
        assert_eq!(std::i32::MIN.to_f32(), -1.0f32);
        assert_eq!(0.to_f32(), 0f32);
    }

    #[test]
    fn i16_to_i16() {
        assert_eq!(0i16.to_i16(), 0);
        assert_eq!((-467i16).to_i16(), -467);
        assert_eq!(32767i16.to_i16(), 32767);
        assert_eq!((-32768i16).to_i16(), -32768);
    }

    #[test]
    fn i16_to_i32() {
        assert_eq!(0i16.to_i32(), 0);
        assert_eq!(std::i16::MAX.to_i32(), std::i32::MAX);
        assert_eq!(std::i16::MIN.to_i32(), std::i32::MIN);
    }

    #[test]
    fn i16_to_u16() {
        assert_eq!(0i16.to_u16(), 32768);
        assert_eq!((-16384i16).to_u16(), 16384);
        assert_eq!(32767i16.to_u16(), 65535);
        assert_eq!((-32768i16).to_u16(), 0);
    }

    #[test]
    fn i16_to_f32() {
        assert_eq!(0i16.to_f32(), 0.0);
        assert_eq!((-16384i16).to_f32(), -0.5);
        assert_eq!((-16384i16 / 2).to_f32(), -0.25);
        assert_eq!(32767i16.to_f32(), 1.0);
        assert_eq!((-32768i16).to_f32(), -1.0);
    }

    #[test]
    fn u16_to_i16() {
        assert_eq!(32768u16.to_i16(), 0);
        assert_eq!(16384u16.to_i16(), -16384);
        assert_eq!(65535u16.to_i16(), 32767);
        assert_eq!(0u16.to_i16(), -32768);
    }

    #[test]
    fn u16_to_i32() {
        assert_eq!(((std::u16::MAX as f32 / 2.0).round() as u16).to_i32(), 0);
        assert_eq!(std::u16::MAX.to_i32(), std::i32::MAX);
        assert_eq!(std::u16::MIN.to_i32(), std::i32::MIN);
    }

    #[test]
    fn u16_to_u16() {
        assert_eq!(0u16.to_u16(), 0);
        assert_eq!(467u16.to_u16(), 467);
        assert_eq!(32767u16.to_u16(), 32767);
        assert_eq!(65535u16.to_u16(), 65535);
    }

    #[test]
    fn u16_to_f32() {
        assert_eq!(0u16.to_f32(), -1.0);
        assert_eq!(32768u16.to_f32(), 0.0);
        assert_eq!(65535u16.to_f32(), 1.0);
    }

    #[test]
    fn f32_to_i16() {
        assert_eq!(0.0f32.to_i16(), 0);
        assert_eq!((-0.5f32).to_i16(), i16::MIN / 2);
        assert_eq!(1.0f32.to_i16(), i16::MAX);
        assert_eq!((-1.0f32).to_i16(), i16::MIN);
    }

    #[test]
    fn f32_to_i32() {
        assert_eq!(1.0f32.to_i32(), std::i32::MAX);
        assert_eq!(0.5f32.to_i32(), 1073741824);
        assert_eq!(0.25f32.to_i32(), 536870912);
        assert_eq!(0.to_i32(), 0);
        assert_eq!((-0.5f32).to_i32(), std::i32::MIN / 2);
        assert_eq!((-1.0f32).to_i32(), std::i32::MIN);
    }

    #[test]
    fn f32_to_u16() {
        assert_eq!((-1.0f32).to_u16(), 0);
        assert_eq!(0.0f32.to_u16(), 32768);
        assert_eq!(1.0f32.to_u16(), 65535);
    }

    #[test]
    fn f32_to_f32() {
        assert_eq!(0.1f32.to_f32(), 0.1);
        assert_eq!((-0.7f32).to_f32(), -0.7);
        assert_eq!(1.0f32.to_f32(), 1.0);
    }
}<|MERGE_RESOLUTION|>--- conflicted
+++ resolved
@@ -39,13 +39,8 @@
     /// Converts this sample into a standard i32 sample.
     fn to_i32(&self) -> i32;
 
-<<<<<<< HEAD
     /// Converts any sample type to this one by calling `to_i16`, `to_i32`, `to_u16`,  or `to_f32`.
-    fn from<S>(sample: &S) -> Self
-=======
-    /// Converts any sample type to this one by calling `to_i16`, `to_u16` or `to_f32`.
     fn from<S>(s: &S) -> Self
->>>>>>> 1edf930b
     where
         S: Sample;
 }
@@ -125,13 +120,7 @@
     fn to_f32(&self) -> f32 {
         *self
     }
-
-    /// This function inherently returns a lossy value due to scaling.
-    #[inline]
-    fn to_u16(&self) -> u16 {
-        (((*self + 1.0) * 0.5) * ::std::u16::MAX as f32).round() as u16
-    }
-
+  
     /// This function inherently returns a lossy value due to scaling.
     #[inline]
     fn to_i16(&self) -> i16 {
@@ -143,18 +132,18 @@
     }
 
     #[inline]
-<<<<<<< HEAD
     fn to_i32(&self) -> i32 {
         if self.is_sign_positive() {
             (*self as f64 * std::i32::MAX as f64).round() as i32
         } else {
             (*self as f64 * -(std::i32::MIN as f64)).round() as i32
         }
-=======
+    }
+  
+    /// This function inherently returns a lossy value due to scaling.
     fn to_u16(&self) -> u16 {
         self.mul_add(F32_TO_16BIT_INT_MULTIPLIER, F32_TO_16BIT_INT_MULTIPLIER)
             .round() as u16
->>>>>>> 1edf930b
     }
 
     #[inline]
