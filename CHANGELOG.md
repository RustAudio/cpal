# Unreleased

<<<<<<< HEAD
- ALSA(process_output): pass `silent=true` to `PCM.try_recover`, so it doesn't write to stderr
- All error enums are now `Clone`.
=======
# Version 0.16.0 (2025-06-07)

- Migrate from `oboe` to `ndk::audio`. **NOTE:** This raises the minimum Android API version to 26 (Android 8/Oreo).
- `SampleFormat` now impls `PartialOrd`, `Ord` and `Hash`.
- All error enums are now `Clone`, `PartialEq`, `Eq` and `Hash`.
- Added optional `supports_input`/`output` methods to `DeviceTrait`.
- Added 384000Hz to `COMMON_SAMPLE_RATES`.
- Added constructors for `InputCallbackInfo`, `OutputCallbackInfo` and `StreamInstant`.
- Added `Default` impl for `Host`.
- Set realtime priority for stream threads in ALSA and WASAPI.
- AAudio: Improve device names.
- ALSA: Don't panic when handling invalid stream timestamps.
- ALSA: Improved card enumeration.
- ALSA: Fix infinite loop on broken pipes.
- ASIO: Fix build failure on Windows.
- ASIO: Add support for int24.
- CoreAudio: Fix callback being called after dropping the stream.
- CoreAudio: Fix non-default audio output.
- CoreAudio: Fix handling of integer input formats.
- WASAPI: Fixed memory leak.
- WASAPI: Remove usage of `eval`.
- Update `jack` dependency to 0.13.
- Update `coreaudio-rs` dependency to 0.13.
>>>>>>> 8a1dbd28

# Version 0.15.3 (2024-03-04)

- Add `try_with_sample_rate`, a non-panicking variant of `with_sample_rate`.
- struct `platform::Stream` is now #[must_use].
- enum `SupportedBufferSize` and struct `SupportedStreamConfigRange` are now `Copy`.
- `platform::Device` is now `Clone`.
- Remove `parking_lot` dependency in favor of the std library.
- Fix crash on web/wasm when `atomics` flag is enabled.
- Improve Examples: Migrate wasm example to `trunk`, Improve syth-thones example.
- Improve CI: Update actions, Use Android 30 API level in CI, Remove `asmjs-unknown-emscripten` target.
- Update `windows` dependency to v0.54
- Update `jni` dependency to 0.21
- Update `alsa` dependency to 0.9
- Update `oboe` dependency to 0.6
- Update `ndk` dependency to 0.8 and disable `default-features`.
- Update `wasm-bindgen` to 0.2.89

# Version 0.15.2 (2023-03-30)

- webaudio: support multichannel output streams
- Update `windows` dependency
- wasapi: fix some thread panics

# Version 0.15.1 (2023-03-14)

- Add feature `oboe-shared-stdcxx` to enable `shared-stdcxx` on `oboe` for Android support
- Remove `thiserror` dependency
- Swith `mach` dependency to `mach2`

# Version 0.15.0 (2023-01-29)

- Update `windows-rs`, `jack`, `coreaudio-sys`, `oboe`, `alsa` dependencies
- Switch to the `dasp_sample` crate for the sample trait
- Switch to `web-sys` on the emscripten target
- Adopt edition 2021
- Add disconnection detection on Mac OS

# Version 0.14.1 (2022-10-23)

- Support the 0.6.1 release of `alsa-rs`
- Fix `asio` feature broken in 0.14.0
- `NetBSD` support
- CI improvements

# Version 0.14.0 (2022-08-22)

- Switch to `windows-rs` crate
- Turn `ndk-glue` into a dev-dependency and use `ndk-context` instead
- Update dependencies (ndk, ndk-glue, parking_lot, once_cell, jack)

# Version 0.13.5 (2022-01-28)

- Faster sample format conversion
- Update dependencies (ndk, oboe, ndk-glue, jack, alsa, nix)

# Version 0.13.4 (2021-08-08)

- wasapi: Allow both threading models and switch the default to STA
- Update dependencies (core-foundation-sys, jni, rust-jack)
- Alsa: improve stream setup parameters

# Version 0.13.3 (2021-03-29)

- Give each thread a unique name
- Fix distortion regression on some alsa configs

# Version 0.13.2 (2021-03-16)

- Update dependencies (ndk, nix, oboe, jni, etc)

# Version 0.13.1 (2020-11-08)

- Don't panic when device is plugged out on Windows
- Update `parking_lot` dependency

# Version 0.13.0 (2020-10-28)

- Add Android support via `oboe-rs`.
- Add Android APK build an CI job.

# Version 0.12.1 (2020-07-23)

- Bugfix release to get the asio feature working again.

# Version 0.12.0 (2020-07-09)

- Large refactor removing the blocking EventLoop API.
- Rename many `Format` types to `StreamConfig`:
  - `Format` type's `data_type` field renamed to `sample_format`.
  - `Shape` -> `StreamConfig` - The configuration input required to build a stream.
  - `Format` -> `SupportedStreamConfig` - Describes a single supported stream configuration.
  - `SupportedFormat` -> `SupportedStreamConfigRange` - Describes a range of supported configurations.
  - `Device::default_input/output_format` -> `Device::default_input/output_config`.
  - `Device::supported_input/output_formats` -> `Device::supported_input/output_configs`.
  - `Device::SupportedInput/OutputFormats` -> `Device::SupportedInput/OutputConfigs`.
  - `SupportedFormatsError` -> `SupportedStreamConfigsError`
  - `DefaultFormatError` -> `DefaultStreamConfigError`
  - `BuildStreamError::FormatNotSupported` -> `BuildStreamError::StreamConfigNotSupported`
- Address deprecated use of `mem::uninitialized` in WASAPI.
- Removed `UnknownTypeBuffer` in favour of specifying sample type.
- Added `build_input/output_stream_raw` methods allowing for dynamically
  handling sample format type.
- Added support for DragonFly platform.
- Add `InputCallbackInfo` and `OutputCallbackInfo` types and update expected
  user data callback function signature to provide these.

# Version 0.11.0 (2019-12-11)

- Fix some underruns that could occur in ALSA.
- Add name to `HostId`.
- Use `snd_pcm_hw_params_set_buffer_time_near` rather than `set_buffer_time_max`
  in ALSA backend.
- Remove many uses of `std::mem::uninitialized`.
- Fix WASAPI capture logic.
- Panic on stream ID overflow rather than returning an error.
- Use `ringbuffer` crate in feedback example.
- Move errors into a separate module.
- Switch from `failure` to `thiserror` for error handling.
- Add `winbase` winapi feature to solve windows compile error issues.
- Lots of CI improvements.

# Version 0.10.0 (2019-07-05)

- core-foundation-sys and coreaudio-rs version bumps.
- Add an ASIO host, available under Windows.
- Introduce a new Host API, adding support for alternative audio APIs.
- Remove sleep loop on macOS in favour of using a `Condvar`.
- Allow users to handle stream callback errors with a new `StreamEvent` type.
- Overhaul error handling throughout the crate.
- Remove unnecessary Mutex from ALSA and WASAPI backends in favour of channels.
- Remove `panic!` from OutputBuffer Deref impl as it is no longer necessary.

# Version 0.9.0 (2019-06-06)

- Better buffer handling
- Fix logic error in frame/sample size
- Added error handling for unknown ALSA device errors
- Fix resuming a paused stream on Windows (wasapi).
- Implement `default_output_format` for emscripten backend.

# Version 0.8.1 (2018-03-18)

- Fix the handling of non-default sample rates for coreaudio input streams.

# Version 0.8.0 (2018-02-15)

- Add `record_wav.rs` example. Records 3 seconds to
  `$CARGO_MANIFEST_DIR/recorded.wav` using default input device.
- Update `enumerate.rs` example to display default input/output devices and
  formats.
- Add input stream support to coreaudio, alsa and windows backends.
- Introduce `StreamData` type for handling either input or output streams in
  `EventLoop::run` callback.
- Add `Device::supported_{input/output}_formats` methods.
- Add `Device::default_{input/output}_format` methods.
- Add `default_{input/output}_device` functions.
- Replace usage of `Voice` with `Stream` throughout the crate.
- Remove `Endpoint` in favour of `Device` for supporting both input and output
  streams.

# Version 0.7.0 (2018-02-04)

- Rename `ChannelsCount` to `ChannelCount`.
- Rename `SamplesRate` to `SampleRate`.
- Rename the `min_samples_rate` field of `SupportedFormat` to `min_sample_rate`
- Rename the `with_max_samples_rate()` method of`SupportedFormat` to `with_max_sample_rate()`
- Rename the `samples_rate` field of `Format` to `sample_rate`
- Changed the type of the `channels` field of the `SupportedFormat` struct from `Vec<ChannelPosition>` to `ChannelCount` (an alias to `u16`)
- Remove unused ChannelPosition API.
- Implement `Endpoint` and `Format` Enumeration for macOS.
- Implement format handling for macos `build_voice` method.

# Version 0.6.0 (2017-12-11)

- Changed the emscripten backend to consume less CPU.
- Added improvements to the crate documentation.
- Implement `pause` and `play` for ALSA backend.
- Reduced the number of allocations in the CoreAudio backend.
- Fixes for macOS build (#186, #189).

# Version 0.5.1 (2017-10-21)

- Added `Sample::to_i16()`, `Sample::to_u16()` and `Sample::from`.

# Version 0.5.0 (2017-10-21)

- Removed the dependency on the `futures` library.
- Removed the `Voice` and `SamplesStream` types.
- Added `EventLoop::build_voice`, `EventLoop::destroy_voice`, `EventLoop::play`,
  and `EventLoop::pause` that can be used to create, destroy, play and pause voices.
- Added a `VoiceId` struct that is now used to identify a voice owned by an `EventLoop`.
- Changed `EventLoop::run()` to take a callback that is called whenever a voice requires sound data.
- Changed `supported_formats()` to produce a list of `SupportedFormat` instead of `Format`. A
  `SupportedFormat` must then be turned into a `Format` in order to build a voice.<|MERGE_RESOLUTION|>--- conflicted
+++ resolved
@@ -1,9 +1,7 @@
 # Unreleased
 
-<<<<<<< HEAD
 - ALSA(process_output): pass `silent=true` to `PCM.try_recover`, so it doesn't write to stderr
-- All error enums are now `Clone`.
-=======
+
 # Version 0.16.0 (2025-06-07)
 
 - Migrate from `oboe` to `ndk::audio`. **NOTE:** This raises the minimum Android API version to 26 (Android 8/Oreo).
@@ -27,7 +25,6 @@
 - WASAPI: Remove usage of `eval`.
 - Update `jack` dependency to 0.13.
 - Update `coreaudio-rs` dependency to 0.13.
->>>>>>> 8a1dbd28
 
 # Version 0.15.3 (2024-03-04)
 
