# Unreleased

<<<<<<< HEAD
- Fix resuming a paused stream on Windows (wasapi).
=======
- Implement `default_output_format` for emscripten backend.
>>>>>>> 77a4ee61

# Version 0.8.1 (2018-03-18)

- Fix the handling of non-default sample rates for coreaudio input streams.

# Version 0.8.0 (2018-02-15)

- Add `record_wav.rs` example. Records 3 seconds to
  `$CARGO_MANIFEST_DIR/recorded.wav` using default input device.
- Update `enumerate.rs` example to display default input/output devices and
  formats.
- Add input stream support to coreaudio, alsa and windows backends.
- Introduce `StreamData` type for handling either input or output streams in
  `EventLoop::run` callback.
- Add `Device::supported_{input/output}_formats` methods.
- Add `Device::default_{input/output}_format` methods.
- Add `default_{input/output}_device` functions.
- Replace usage of `Voice` with `Stream` throughout the crate.
- Remove `Endpoint` in favour of `Device` for supporting both input and output
  streams.

# Version 0.7.0 (2018-02-04)

- Rename `ChannelsCount` to `ChannelCount`.
- Rename `SamplesRate` to `SampleRate`.
- Rename the `min_samples_rate` field of `SupportedFormat` to `min_sample_rate`
- Rename the `with_max_samples_rate()` method of`SupportedFormat` to `with_max_sample_rate()`
- Rename the `samples_rate` field of `Format` to `sample_rate`
- Changed the type of the `channels` field of the `SupportedFormat` struct from `Vec<ChannelPosition>` to `ChannelCount` (an alias to `u16`)
- Remove unused ChannelPosition API.
- Implement `Endpoint` and `Format` Enumeration for macos.
- Implement format handling for macos `build_voice` method.

# Version 0.6.0 (2017-12-11)

- Changed the emscripten backend to consume less CPU.
- Added improvements to the crate documentation.
- Implement `pause` and `play` for ALSA backend.
- Reduced the number of allocations in the CoreAudio backend.
- Fixes for macos build (#186, #189).

# Version 0.5.1 (2017-10-21)

- Added `Sample::to_i16()`, `Sample::to_u16()` and `Sample::from`.

# Version 0.5.0 (2017-10-21)

- Removed the dependency on the `futures` library.
- Removed the `Voice` and `SamplesStream` types.
- Added `EventLoop::build_voice`, `EventLoop::destroy_voice`, `EventLoop::play`,
  and `EventLoop::pause` that can be used to create, destroy, play and pause voices.
- Added a `VoiceId` struct that is now used to identify a voice owned by an `EventLoop`.
- Changed `EventLoop::run()` to take a callback that is called whenever a voice requires sound data.
- Changed `supported_formats()` to produce a list of `SupportedFormat` instead of `Format`. A
  `SupportedFormat` must then be turned into a `Format` in order to build a voice.<|MERGE_RESOLUTION|>--- conflicted
+++ resolved
@@ -1,10 +1,7 @@
 # Unreleased
 
-<<<<<<< HEAD
 - Fix resuming a paused stream on Windows (wasapi).
-=======
 - Implement `default_output_format` for emscripten backend.
->>>>>>> 77a4ee61
 
 # Version 0.8.1 (2018-03-18)
 
