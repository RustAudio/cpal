--- conflicted
+++ resolved
@@ -1,12 +1,9 @@
 # Unreleased
 
-<<<<<<< HEAD
-- All error enums are now `Clone`.
-- Fix an iOS example by properly activating audio session.
-=======
 - ALSA(process_output): pass `silent=true` to `PCM.try_recover`, so it doesn't write to stderr
 - WASAPI: Expose IMMDevice from WASAPI host Device.
 - CoreAudio: `Device::supported_configs` now returns a single element containing the available sample rate range when all elements have the same `mMinimum` and `mMaximum` values (which is the most common case).
+- Fix an iOS example by properly activating audio session.
 
 # Version 0.16.0 (2025-06-07)
 
@@ -31,7 +28,6 @@
 - WASAPI: Remove usage of `eval`.
 - Update `jack` dependency to 0.13.
 - Update `coreaudio-rs` dependency to 0.13.
->>>>>>> 0d51fada
 
 # Version 0.15.3 (2024-03-04)
 
