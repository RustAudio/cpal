--- conflicted
+++ resolved
@@ -1,13 +1,9 @@
 # Unreleased
 
-<<<<<<< HEAD
 - ALSA(process_output): pass `silent=true` to `PCM.try_recover`, so it doesn't write to stderr
 - ALSA: Fix buffer size selection. (error 22)
-=======
-- ALSA(process_output): pass `silent=true` to `PCM.try_recover`, so it doesn't write to stderr.
 - CoreAudio: `Device::supported_configs` now returns a single element containing the available sample rate range when all elements have the same `mMinimum` and `mMaximum` values (which is the most common case).
 - iOS: Fix example by properly activating audio session.
->>>>>>> fb27946d
 - WASAPI: Expose IMMDevice from WASAPI host Device.
 
 # Version 0.16.0 (2025-06-07)
