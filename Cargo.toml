--- conflicted
+++ resolved
@@ -76,14 +76,10 @@
 name = "feedback"
 
 [[example]]
-<<<<<<< HEAD
-name = "record_wav"
-
-[[example]]
-name = "synth_tones"
-=======
 name = "duplex"
 
 [[example]]
 name = "record_wav"
->>>>>>> 26a9e87b
+
+[[example]]
+name = "synth_tones"