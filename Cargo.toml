--- conflicted
+++ resolved
@@ -10,10 +10,11 @@
 rust-version = "1.70"
 
 [features]
-<<<<<<< HEAD
-default = []
-asio = ["asio-sys", "num-traits"] # Only available on Windows. See README for setup instructions.
-oboe-shared-stdcxx = ["oboe/shared-stdcxx"] # Only available on Android. See README for what it does.
+asio = [
+    "asio-sys",
+    "num-traits",
+] # Only available on Windows. See README for setup instructions.
+
 # Only available on web when atomics are enabled. See README for what it does.
 web_audio_worklet = [
     "wasm-bindgen-futures",
@@ -24,15 +25,9 @@
     "web-sys/AudioWorkletNode",
     "web-sys/AudioWorkletNodeOptions",
 ]
-=======
-asio = [
-    "asio-sys",
-    "num-traits",
-] # Only available on Windows. See README for setup instructions.
 
 # Deprecated, the `oboe` backend has been removed
 oboe-shared-stdcxx = []
->>>>>>> d2b61815
 
 [dependencies]
 dasp_sample = "0.11"
