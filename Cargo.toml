--- conflicted
+++ resolved
@@ -31,12 +31,7 @@
 # versions when bumping to a new release, and only increase the minimum when absolutely necessary.
 # When updating this, also update the "windows-version" matrix in the CI workflow.
 [target.'cfg(target_os = "windows")'.dependencies]
-<<<<<<< HEAD
 windows = { version = ">=0.58, <=0.62", features = [
-=======
-windows = { version = "0.54.0", features = [
-    "implement",
->>>>>>> 66ed6bec
     "Win32_Media_Audio",
     "Win32_Foundation",
     "Win32_Devices_Properties",
@@ -49,6 +44,9 @@
     "Win32_Media_Multimedia",
     "Win32_UI_Shell_PropertiesSystem",
 ] }
+# Explicitly depend on windows-core for use with the `windows::core::implement` macro.
+# Ensure this is the same version as the `windows` dependency.
+windows-core = { version = ">0.58, <=0.62" }
 audio_thread_priority = { version = "0.34.0", optional = true }
 asio-sys = { version = "0.2", path = "asio-sys", optional = true }
 num-traits = { version = "0.2.6", optional = true }
