[package]
name = "cpal"
version = "0.17.0"
description = "Low-level cross-platform audio I/O library in pure Rust."
repository = "https://github.com/RustAudio/cpal"
documentation = "https://docs.rs/cpal"
license = "Apache-2.0"
keywords = ["audio", "sound"]
edition = "2021"
rust-version = "1.77"

[features]
<<<<<<< HEAD
default = ["wasapi-virtual-default-devices"]

asio = [
    "asio-sys",
    "num-traits",
] # Only available on Windows. See README for setup instructions.

# Enable virtual default devices for WASAPI. When enabled:
# - Audio automatically reroutes when the default device changes
# - Streams survive device changes (e.g., plugging in headphones)
# - Requires Windows 8 or later
#
# Disable this feature if supporting Windows 7 or earlier.
wasapi-virtual-default-devices = []

# Deprecated, the `oboe` backend has been removed
oboe-shared-stdcxx = []
=======
# ASIO backend for Windows
# Provides low-latency audio I/O by bypassing the Windows audio stack
# Requires: ASIO drivers and LLVM/Clang for build-time bindings
# See README for detailed setup instructions
asio = [
    "dep:asio-sys",
    "dep:num-traits",
]

# JACK Audio Connection Kit backend
# Provides low-latency connections between applications and audio hardware
# Requires: JACK server and client libraries installed on the system
# Platform: Linux, DragonFly BSD, FreeBSD, NetBSD, macOS, Windows
# Note: JACK must be installed separately on all platforms
jack = ["dep:jack"]

# WebAssembly backend using wasm-bindgen
# Enables the Web Audio API backend for browser-based audio
# Required for any WebAssembly audio support
# Platform: WebAssembly (wasm32-unknown-unknown)
# Note: This is typically enabled automatically when targeting wasm32
wasm-bindgen = ["dep:wasm-bindgen", "dep:wasm-bindgen-futures"]

# Audio Worklet backend for WebAssembly
# Provides lower-latency web audio processing compared to default Web Audio API
# Requires: Build with atomics support and Cross-Origin headers for SharedArrayBuffer
# Platform: WebAssembly (wasm32-unknown-unknown)
audioworklet = [
    "wasm-bindgen",
    "web-sys/Blob",
    "web-sys/BlobPropertyBag",
    "web-sys/Url",
    "web-sys/AudioWorklet",
    "web-sys/AudioWorkletNode",
    "web-sys/AudioWorkletNodeOptions",
]

# Support for user-defined custom hosts, devices, and streams
# Allows integration with audio systems not natively supported by CPAL
# See examples/custom.rs for usage
# Platform: All platforms
custom = []
>>>>>>> 5d571761

[dependencies]
dasp_sample = "0.11"

[dev-dependencies]
anyhow = "1.0"
hound = "3.5"
ringbuf = "0.4"
clap = { version = ">=4.0, <=4.5", features = ["derive"] }

# Support a range of versions in order to avoid duplication of this crate. Make sure to test all
# versions when bumping to a new release, and only increase the minimum when absolutely necessary.
# When updating this, also update the "windows-version" matrix in the CI workflow.
[target.'cfg(target_os = "windows")'.dependencies]
<<<<<<< HEAD
# The `implement` feature was removed in windows-0.61, which means that we can't
# use older versions of the `windows` crate without explicitly activating `implement`
# for them, which will cause problems for >=0.61.
#
# See <https://github.com/microsoft/windows-rs/pull/3333>.
windows = { version = ">=0.61, <=0.62", features = [
=======
windows = { version = ">=0.59, <=0.62", features = [
>>>>>>> 5d571761
    "Win32_Media_Audio",
    "Win32_Foundation",
    "Win32_Devices_Properties",
    "Win32_Media_KernelStreaming",
    "Win32_System_Com_StructuredStorage",
    "Win32_System_Threading",
    "Win32_Security",
    "Win32_System_SystemServices",
    "Win32_System_Variant",
    "Win32_Media_Multimedia",
    "Win32_UI_Shell_PropertiesSystem",
] }
<<<<<<< HEAD
# Explicitly depend on windows-core for use with the `windows::core::implement` macro.
windows-core = "*"
audio_thread_priority = { version = "0.34.0", optional = true }
=======
audio_thread_priority = { version = "0.34", optional = true }
>>>>>>> 5d571761
asio-sys = { version = "0.2", path = "asio-sys", optional = true }
num-traits = { version = "0.2", optional = true }

[target.'cfg(any(target_os = "linux", target_os = "dragonfly", target_os = "freebsd", target_os = "netbsd"))'.dependencies]
alsa = "0.10"
libc = "0.2"
audio_thread_priority = { version = "0.34", optional = true }
jack = { version = "0.13", optional = true }

[target.'cfg(target_os = "windows")'.dependencies.jack]
version = "0.13"
optional = true

[target.'cfg(target_vendor = "apple")'.dependencies]
mach2 = "0.5"
coreaudio-rs = { version = "0.13", default-features = false, features = [
    "core_audio",
    "audio_toolbox",
] }
objc2-core-audio = { version = "0.3", default-features = false, features = [
    "std",
    "AudioHardware",
    "AudioHardwareDeprecated",
    "objc2",
    "objc2-foundation",
] }
objc2-audio-toolbox = { version = "0.3", default-features = false, features = [
    "std",
    "AUComponent",
    "AudioUnitProperties",
] }
objc2-core-audio-types = { version = "0.3", default-features = false, features = [
    "std",
    "CoreAudioBaseTypes",
] }
objc2-core-foundation = { version = "0.3" }
objc2-foundation = { version = "0.3" }
objc2 = { version = "0.6" }
jack = { version = "0.13", optional = true }

[target.'cfg(target_os = "ios")'.dependencies]
objc2-avf-audio = { version = "0.3", default-features = false, features = [
    "std",
    "AVAudioSession",
] }

[target.'cfg(target_os = "emscripten")'.dependencies]
wasm-bindgen = { version = "0.2" }
wasm-bindgen-futures = "0.4"
js-sys = { version = "0.3" }
web-sys = { version = "0.3", features = [
    "AudioContext",
    "AudioContextOptions",
    "AudioBuffer",
    "AudioBufferSourceNode",
    "AudioNode",
    "AudioDestinationNode",
    "Window",
    "AudioContextState",
] }

[target.'cfg(all(target_arch = "wasm32", target_os = "unknown"))'.dependencies]
wasm-bindgen = { version = "0.2", optional = true }
wasm-bindgen-futures = { version = "0.4", optional = true }
js-sys = { version = "0.3" }
web-sys = { version = "0.3", features = [
    "AudioContext",
    "AudioContextOptions",
    "AudioBuffer",
    "AudioBufferSourceNode",
    "AudioNode",
    "AudioDestinationNode",
    "Window",
    "AudioContextState",
] }

[target.'cfg(target_os = "android")'.dependencies]
ndk = { version = "0.9", default-features = false, features = [
    "audio",
    "api-level-26",
] }
ndk-context = "0.1"
jni = "0.21"
num-derive = "0.4"
num-traits = "0.2"

[[example]]
name = "beep"

[[example]]
name = "enumerate"

[[example]]
name = "feedback"

[[example]]
name = "record_wav"

[[example]]
name = "synth_tones"

[package.metadata.docs.rs]
all-features = true
rustdoc-args = ["--cfg", "docsrs"]
targets = [
    "x86_64-unknown-linux-gnu",
    "x86_64-pc-windows-msvc",
    "x86_64-apple-darwin",
    "aarch64-apple-darwin",
    "aarch64-apple-ios",
    "wasm32-unknown-unknown",
    "wasm32-unknown-emscripten",
    "aarch64-linux-android",
    "x86_64-unknown-freebsd",
    "x86_64-unknown-netbsd",
    "x86_64-unknown-dragonfly",
]<|MERGE_RESOLUTION|>--- conflicted
+++ resolved
@@ -10,25 +10,8 @@
 rust-version = "1.77"
 
 [features]
-<<<<<<< HEAD
 default = ["wasapi-virtual-default-devices"]
 
-asio = [
-    "asio-sys",
-    "num-traits",
-] # Only available on Windows. See README for setup instructions.
-
-# Enable virtual default devices for WASAPI. When enabled:
-# - Audio automatically reroutes when the default device changes
-# - Streams survive device changes (e.g., plugging in headphones)
-# - Requires Windows 8 or later
-#
-# Disable this feature if supporting Windows 7 or earlier.
-wasapi-virtual-default-devices = []
-
-# Deprecated, the `oboe` backend has been removed
-oboe-shared-stdcxx = []
-=======
 # ASIO backend for Windows
 # Provides low-latency audio I/O by bypassing the Windows audio stack
 # Requires: ASIO drivers and LLVM/Clang for build-time bindings
@@ -37,6 +20,15 @@
     "dep:asio-sys",
     "dep:num-traits",
 ]
+
+
+# Enable virtual default devices for WASAPI. When enabled:
+# - Audio automatically reroutes when the default device changes
+# - Streams survive device changes (e.g., plugging in headphones)
+# - Requires Windows 8 or later
+#
+# Disable this feature if supporting Windows 7 or earlier.
+wasapi-virtual-default-devices = []
 
 # JACK Audio Connection Kit backend
 # Provides low-latency connections between applications and audio hardware
@@ -71,7 +63,6 @@
 # See examples/custom.rs for usage
 # Platform: All platforms
 custom = []
->>>>>>> 5d571761
 
 [dependencies]
 dasp_sample = "0.11"
@@ -86,16 +77,12 @@
 # versions when bumping to a new release, and only increase the minimum when absolutely necessary.
 # When updating this, also update the "windows-version" matrix in the CI workflow.
 [target.'cfg(target_os = "windows")'.dependencies]
-<<<<<<< HEAD
 # The `implement` feature was removed in windows-0.61, which means that we can't
 # use older versions of the `windows` crate without explicitly activating `implement`
 # for them, which will cause problems for >=0.61.
 #
 # See <https://github.com/microsoft/windows-rs/pull/3333>.
 windows = { version = ">=0.61, <=0.62", features = [
-=======
-windows = { version = ">=0.59, <=0.62", features = [
->>>>>>> 5d571761
     "Win32_Media_Audio",
     "Win32_Foundation",
     "Win32_Devices_Properties",
@@ -108,13 +95,9 @@
     "Win32_Media_Multimedia",
     "Win32_UI_Shell_PropertiesSystem",
 ] }
-<<<<<<< HEAD
 # Explicitly depend on windows-core for use with the `windows::core::implement` macro.
 windows-core = "*"
-audio_thread_priority = { version = "0.34.0", optional = true }
-=======
 audio_thread_priority = { version = "0.34", optional = true }
->>>>>>> 5d571761
 asio-sys = { version = "0.2", path = "asio-sys", optional = true }
 num-traits = { version = "0.2", optional = true }
 
