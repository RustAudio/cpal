[package]
name = "cpal"
version = "0.16.0"
description = "Low-level cross-platform audio I/O library in pure Rust."
repository = "https://github.com/RustAudio/cpal"
documentation = "https://docs.rs/cpal"
license = "Apache-2.0"
keywords = ["audio", "sound"]
edition = "2021"
rust-version = "1.70"

[features]
asio = [
    "asio-sys",
    "num-traits",
] # Only available on Windows. See README for setup instructions.

# Only available on web when atomics are enabled. See README for what it does.
web_audio_worklet = [
    "dep:wasm-bindgen-futures",
    "web-sys/Blob",
    "web-sys/BlobPropertyBag",
    "web-sys/Url",
    "web-sys/AudioWorklet",
    "web-sys/AudioWorkletNode",
    "web-sys/AudioWorkletNodeOptions",
]

# Support for user-defined custom hosts, devices, and streams
# See examples/custom.rs for usage
custom = []

[dependencies]
dasp_sample = "0.11"

[dev-dependencies]
anyhow = "1.0"
hound = "3.5"
ringbuf = "0.4"
clap = { version = "4.5", features = ["derive"] }

# Support a range of versions in order to avoid duplication of this crate. Make sure to test all
# versions when bumping to a new release, and only increase the minimum when absolutely necessary.
# When updating this, also update the "windows-version" matrix in the CI workflow.
[target.'cfg(target_os = "windows")'.dependencies]
windows = { version = ">=0.58, <=0.62", features = [
    "Win32_Media_Audio",
    "Win32_Foundation",
    "Win32_Devices_Properties",
    "Win32_Media_KernelStreaming",
    "Win32_System_Com_StructuredStorage",
    "Win32_System_Threading",
    "Win32_Security",
    "Win32_System_SystemServices",
    "Win32_System_Variant",
    "Win32_Media_Multimedia",
    "Win32_UI_Shell_PropertiesSystem",
] }
audio_thread_priority = { version = "0.34", optional = true }
asio-sys = { version = "0.2", path = "asio-sys", optional = true }
num-traits = { version = "0.2", optional = true }

[target.'cfg(any(target_os = "linux", target_os = "dragonfly", target_os = "freebsd", target_os = "netbsd"))'.dependencies]
alsa = "0.10"
libc = "0.2"
audio_thread_priority = { version = "0.34", optional = true }
jack = { version = "0.13", optional = true }

[target.'cfg(target_vendor = "apple")'.dependencies]
mach2 = "0.5"
coreaudio-rs = { version = "0.13", default-features = false, features = [
    "core_audio",
    "audio_toolbox",
] }
objc2-core-audio = { version = "0.3", default-features = false, features = [
    "std",
    "AudioHardware",
    "AudioHardwareDeprecated",
    "objc2",
    "objc2-foundation",
] }
objc2-audio-toolbox = { version = "0.3", default-features = false, features = [
    "std",
    "AUComponent",
    "AudioUnitProperties",
] }
objc2-core-audio-types = { version = "0.3", default-features = false, features = [
    "std",
    "CoreAudioBaseTypes",
] }
objc2-core-foundation = { version = "0.3" }
objc2-foundation = { version = "0.3" }
objc2 = { version = "0.6" }

[target.'cfg(target_os = "ios")'.dependencies]
objc2-avf-audio = { version = "0.3", default-features = false, features = [
    "std",
    "AVAudioSession",
] }

[target.'cfg(target_os = "emscripten")'.dependencies]
wasm-bindgen = { version = "0.2" }
wasm-bindgen-futures = "0.4"
js-sys = { version = "0.3" }
web-sys = { version = "0.3", features = [
    "AudioContext",
    "AudioContextOptions",
    "AudioBuffer",
    "AudioBufferSourceNode",
    "AudioNode",
    "AudioDestinationNode",
    "Window",
    "AudioContextState",
] }

[target.'cfg(all(target_arch = "wasm32", target_os = "unknown"))'.dependencies]
<<<<<<< HEAD
wasm-bindgen = { version = "0.2.105", optional = true }
wasm-bindgen-futures = { version = "0.4.33", optional = true }
js-sys = { version = "0.3.35" }
web-sys = { version = "0.3.35", features = [
=======
wasm-bindgen = { version = "0.2", optional = true }
js-sys = { version = "0.3" }
web-sys = { version = "0.3", features = [
>>>>>>> de5f48fb
    "AudioContext",
    "AudioContextOptions",
    "AudioBuffer",
    "AudioBufferSourceNode",
    "AudioNode",
    "AudioDestinationNode",
    "Window",
    "AudioContextState",
] }

[target.'cfg(target_os = "android")'.dependencies]
ndk = { version = "0.9", default-features = false, features = [
    "audio",
    "api-level-26",
] }
ndk-context = "0.1"
jni = "0.21"
num-derive = "0.4"
num-traits = "0.2"

[[example]]
name = "beep"

[[example]]
name = "enumerate"

[[example]]
name = "feedback"

[[example]]
name = "record_wav"

[[example]]
name = "synth_tones"<|MERGE_RESOLUTION|>--- conflicted
+++ resolved
@@ -114,16 +114,10 @@
 ] }
 
 [target.'cfg(all(target_arch = "wasm32", target_os = "unknown"))'.dependencies]
-<<<<<<< HEAD
-wasm-bindgen = { version = "0.2.105", optional = true }
-wasm-bindgen-futures = { version = "0.4.33", optional = true }
-js-sys = { version = "0.3.35" }
-web-sys = { version = "0.3.35", features = [
-=======
 wasm-bindgen = { version = "0.2", optional = true }
+wasm-bindgen-futures = { version = "0.4", optional = true }
 js-sys = { version = "0.3" }
 web-sys = { version = "0.3", features = [
->>>>>>> de5f48fb
     "AudioContext",
     "AudioContextOptions",
     "AudioBuffer",
