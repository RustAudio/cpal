--- conflicted
+++ resolved
@@ -15,16 +15,10 @@
     "num-traits",
 ] # Only available on Windows. See README for setup instructions.
 
-<<<<<<< HEAD
-# Deprecated, the `oboe` backend has been removed
-oboe-shared-stdcxx = []
-# Enable the creation of custom hosts.
 custom = []
 
 default = ["custom"]
 
-=======
->>>>>>> a8269d3c
 [dependencies]
 dasp_sample = "0.11"
 
